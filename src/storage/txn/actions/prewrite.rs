// Copyright 2020 TiKV Project Authors. Licensed under Apache-2.0.

// #[PerformanceCriticalPath]
use crate::storage::{
    mvcc::{
        metrics::{
            CONCURRENCY_MANAGER_LOCK_DURATION_HISTOGRAM, MVCC_CONFLICT_COUNTER,
            MVCC_DUPLICATE_CMD_COUNTER_VEC, MVCC_PREWRITE_ASSERTION_PERF_COUNTER_VEC,
        },
        Error, ErrorInner, Lock, LockType, MvccTxn, Result, SnapshotReader,
    },
    txn::actions::check_data_constraint::check_data_constraint,
    txn::LockInfo,
    Snapshot,
};
use fail::fail_point;
use std::cmp;
use txn_types::{
    is_short_value, Key, Mutation, MutationType, OldValue, TimeStamp, Value, Write, WriteType,
};

use kvproto::kvrpcpb::{Assertion, AssertionLevel};

/// Prewrite a single mutation by creating and storing a lock and value.
pub fn prewrite<S: Snapshot>(
    txn: &mut MvccTxn,
    reader: &mut SnapshotReader<S>,
    txn_props: &TransactionProperties<'_>,
    mutation: Mutation,
    secondary_keys: &Option<Vec<Vec<u8>>>,
    is_pessimistic_lock: bool,
) -> Result<(TimeStamp, OldValue)> {
    let mut mutation =
        PrewriteMutation::from_mutation(mutation, secondary_keys, is_pessimistic_lock, txn_props)?;

    // Update max_ts for Insert operation to guarante linearizability and snapshot isolation
    if mutation.should_not_exist {
        txn.concurrency_manager.update_max_ts(txn_props.start_ts);
    }

    fail_point!(
        if txn_props.is_pessimistic() {
            "pessimistic_prewrite"
        } else {
            "prewrite"
        },
        |err| Err(crate::storage::mvcc::txn::make_txn_error(
            err,
            &mutation.key,
            mutation.txn_props.start_ts
        )
        .into())
    );

    let mut lock_amended = false;

    let lock_status = match reader.load_lock(&mutation.key)? {
        Some(lock) => mutation.check_lock(lock, is_pessimistic_lock)?,
        None if is_pessimistic_lock => {
            amend_pessimistic_lock(&mutation, reader)?;
            lock_amended = true;
            LockStatus::None
        }
        None => LockStatus::None,
    };

    if let LockStatus::Locked(ts) = lock_status {
        return Ok((ts, OldValue::Unspecified));
    }

    // Note that the `prev_write` may have invalid GC fence.
    let (mut prev_write, mut prev_write_loaded) = if !mutation.skip_constraint_check() {
        (mutation.check_for_newer_version(reader)?, true)
    } else {
        (None, false)
    };

    // Check assertion if necessary. There are couple of different cases:
    // * If the write is already loaded, then assertion can be checked without introducing too much
    //   performance overhead. So do assertion in this case.
    // * If `amend_pessimistic_lock` has happened, assertion can be done during amending. Skip it.
    // * If constraint check is skipped thus `prev_write` is not loaded, doing assertion here
    //   introduces too much overhead. However, we'll do it anyway if `assertion_level` is set to
    //   `Strict` level.
    // Assertion level will be checked within the `check_assertion` function.
    if !lock_amended {
        let (reloaded_prev_write, reloaded) =
            mutation.check_assertion(reader, &prev_write, prev_write_loaded)?;
        if reloaded {
            prev_write = reloaded_prev_write;
            prev_write_loaded = true;
        }
    }

    let prev_write = prev_write.map(|(w, _)| w);

    if mutation.should_not_write {
        // `checkNotExists` is equivalent to a get operation, so it should update the max_ts.
        txn.concurrency_manager.update_max_ts(txn_props.start_ts);
        let min_commit_ts = if mutation.need_min_commit_ts() {
            // Don't calculate the min_commit_ts according to the concurrency manager's max_ts
            // for a should_not_write mutation because it's not persisted and doesn't change data.
            cmp::max(txn_props.min_commit_ts, txn_props.start_ts.next())
        } else {
            TimeStamp::zero()
        };
        return Ok((min_commit_ts, OldValue::Unspecified));
    }

    let old_value = if txn_props.need_old_value
        && matches!(
            mutation.mutation_type,
            // Only Put, Delete and Insert may have old value.
            MutationType::Put | MutationType::Delete | MutationType::Insert
        ) {
        if mutation.mutation_type == MutationType::Insert {
            // The previous write of an Insert is guaranteed to be None.
            OldValue::None
        } else if mutation.skip_constraint_check() {
            if mutation.txn_props.is_pessimistic() {
                // Pessimistic transaction always skip constraint check in
                // "prewrite" stage, as it checks constraint in
                // "acquire pessimistic lock" stage.
                OldValue::Unspecified
            } else {
                // In optimistic transaction, caller ensures that there is no
                // previous write for the mutation, so there is no old value.
                //
                // FIXME: This may not hold when prewrite request set
                // skip_constraint_check explicitly. For now, no one sets it.
                OldValue::None
            }
        } else {
            // The mutation reads and get a previous write.
            let ts = match txn_props.kind {
                TransactionKind::Optimistic(_) => txn_props.start_ts,
                TransactionKind::Pessimistic(for_update_ts) => for_update_ts,
            };
            reader.get_old_value(&mutation.key, ts, prev_write_loaded, prev_write)?
        }
    } else {
        OldValue::Unspecified
    };

    let final_min_commit_ts = mutation.write_lock(lock_status, txn)?;

    fail_point!("after_prewrite_one_key");

    Ok((final_min_commit_ts, old_value))
}

#[derive(Clone, Debug)]
pub struct TransactionProperties<'a> {
    pub start_ts: TimeStamp,
    pub kind: TransactionKind,
    pub commit_kind: CommitKind,
    pub primary: &'a [u8],
    pub txn_size: u64,
    pub lock_ttl: u64,
    pub min_commit_ts: TimeStamp,
    pub need_old_value: bool,
    pub is_retry_request: bool,
    pub assertion_level: AssertionLevel,
}

impl<'a> TransactionProperties<'a> {
    fn max_commit_ts(&self) -> TimeStamp {
        match &self.commit_kind {
            CommitKind::TwoPc => unreachable!(),
            CommitKind::OnePc(ts) => *ts,
            CommitKind::Async(ts) => *ts,
        }
    }

    fn is_pessimistic(&self) -> bool {
        match &self.kind {
            TransactionKind::Optimistic(_) => false,
            TransactionKind::Pessimistic(_) => true,
        }
    }

    fn for_update_ts(&self) -> TimeStamp {
        match &self.kind {
            TransactionKind::Optimistic(_) => TimeStamp::zero(),
            TransactionKind::Pessimistic(ts) => *ts,
        }
    }
}

#[derive(Clone, Debug)]
pub enum CommitKind {
    TwoPc,
    /// max_commit_ts
    OnePc(TimeStamp),
    /// max_commit_ts
    Async(TimeStamp),
}

#[derive(Clone, Debug)]
pub enum TransactionKind {
    // bool is skip_constraint_check
    Optimistic(bool),
    // for_update_ts
    Pessimistic(TimeStamp),
}

enum LockStatus {
    // Lock has already been locked; min_commit_ts of lock.
    Locked(TimeStamp),
    Pessimistic,
    None,
}

impl LockStatus {
    fn has_pessimistic_lock(&self) -> bool {
        matches!(self, LockStatus::Pessimistic)
    }
}

/// A single mutation to be prewritten.
struct PrewriteMutation<'a> {
    key: Key,
    value: Option<Value>,
    mutation_type: MutationType,
    secondary_keys: &'a Option<Vec<Vec<u8>>>,
    min_commit_ts: TimeStamp,
    is_pessimistic_lock: bool,

    lock_type: Option<LockType>,
    lock_ttl: u64,

    should_not_exist: bool,
    should_not_write: bool,
    assertion: Assertion,
    txn_props: &'a TransactionProperties<'a>,
}

impl<'a> PrewriteMutation<'a> {
    fn from_mutation(
        mutation: Mutation,
        secondary_keys: &'a Option<Vec<Vec<u8>>>,
        is_pessimistic_lock: bool,
        txn_props: &'a TransactionProperties<'a>,
    ) -> Result<PrewriteMutation<'a>> {
        let should_not_write = mutation.should_not_write();

        if txn_props.is_pessimistic() && should_not_write {
            return Err(box_err!(
                "cannot handle checkNotExists in pessimistic prewrite"
            ));
        }

        let should_not_exist = mutation.should_not_exists();
        let mutation_type = mutation.mutation_type();
        let lock_type = LockType::from_mutation(&mutation);
        let assertion = mutation.get_assertion();
        let (key, value) = mutation.into_key_value();
        Ok(PrewriteMutation {
            key,
            value,
            mutation_type,
            secondary_keys,
            min_commit_ts: txn_props.min_commit_ts,
            is_pessimistic_lock,

            lock_type,
            lock_ttl: txn_props.lock_ttl,

            should_not_exist,
            should_not_write,
            assertion,
            txn_props,
        })
    }

    // Pessimistic transactions only acquire pessimistic locks on row keys and unique index keys.
    // The corresponding secondary index keys are not locked until pessimistic prewrite.
    // It's possible that lock conflict occurs on them, but the isolation is
    // guaranteed by pessimistic locks, so let TiDB resolves these locks immediately.
    fn lock_info(&self, lock: Lock) -> Result<LockInfo> {
        let mut info = lock.into_lock_info(self.key.to_raw()?);
        if self.txn_props.is_pessimistic() {
            info.set_lock_ttl(0);
        }
        Ok(info)
    }

    /// Check whether the current key is locked at any timestamp.
    fn check_lock(&mut self, lock: Lock, is_pessimistic_lock: bool) -> Result<LockStatus> {
        if lock.ts != self.txn_props.start_ts {
            // Abort on lock belonging to other transaction if
            // prewrites a pessimistic lock.
            if is_pessimistic_lock {
                warn!(
                    "prewrite failed (pessimistic lock not found)";
                    "start_ts" => self.txn_props.start_ts,
                    "key" => %self.key,
                    "lock_ts" => lock.ts
                );
                return Err(ErrorInner::PessimisticLockNotFound {
                    start_ts: self.txn_props.start_ts,
                    key: self.key.to_raw()?,
                }
                .into());
            }

            return Err(ErrorInner::KeyIsLocked(self.lock_info(lock)?).into());
        }

        if lock.lock_type == LockType::Pessimistic {
            // TODO: remove it in future
            if !self.txn_props.is_pessimistic() {
                return Err(ErrorInner::LockTypeNotMatch {
                    start_ts: self.txn_props.start_ts,
                    key: self.key.to_raw()?,
                    pessimistic: true,
                }
                .into());
            }

            // The lock is pessimistic and owned by this txn, go through to overwrite it.
            // The ttl and min_commit_ts of the lock may have been pushed forward.
            self.lock_ttl = std::cmp::max(self.lock_ttl, lock.ttl);
            self.min_commit_ts = std::cmp::max(self.min_commit_ts, lock.min_commit_ts);

            return Ok(LockStatus::Pessimistic);
        }

        // Duplicated command. No need to overwrite the lock and data.
        MVCC_DUPLICATE_CMD_COUNTER_VEC.prewrite.inc();
        let min_commit_ts = if lock.use_async_commit {
            lock.min_commit_ts
        } else {
            TimeStamp::zero()
        };
        Ok(LockStatus::Locked(min_commit_ts))
    }

    fn check_for_newer_version<S: Snapshot>(
        &self,
        reader: &mut SnapshotReader<S>,
<<<<<<< HEAD
    ) -> Result<Option<Write>> {
        let opt_write = if !self.should_not_exist && reader.cloud_reader.is_some() {
            let cloud_reader = reader.cloud_reader.as_mut().unwrap();
            cloud_reader.get_newer(&self.key, self.txn_props.start_ts)?
        } else {
            reader.seek_write(&self.key, TimeStamp::max())?
        };
        match opt_write {
=======
    ) -> Result<Option<(Write, TimeStamp)>> {
        match reader.seek_write(&self.key, TimeStamp::max())? {
>>>>>>> 43b202db
            Some((commit_ts, write)) => {
                // Abort on writes after our start timestamp ...
                // If exists a commit version whose commit timestamp is larger than current start
                // timestamp, we should abort current prewrite.
                if commit_ts > self.txn_props.start_ts {
                    MVCC_CONFLICT_COUNTER.prewrite_write_conflict.inc();
                    self.write_conflict_error(&write, commit_ts)?;
                }
                // If there's a write record whose commit_ts equals to our start ts, the current
                // transaction is ok to continue, unless the record means that the current
                // transaction has been rolled back.
                if commit_ts == self.txn_props.start_ts
                    && (write.write_type == WriteType::Rollback || write.has_overlapped_rollback)
                {
                    MVCC_CONFLICT_COUNTER.rolled_back.inc();
                    // TODO: Maybe we need to add a new error for the rolled back case.
                    self.write_conflict_error(&write, commit_ts)?;
                }
                // Should check it when no lock exists, otherwise it can report error when there is
                // a lock belonging to a committed transaction which deletes the key.
                check_data_constraint(reader, self.should_not_exist, &write, commit_ts, &self.key)?;

                Ok(Some((write, commit_ts)))
            }
            None => Ok(None),
        }
    }

    fn write_lock(self, lock_status: LockStatus, txn: &mut MvccTxn) -> Result<TimeStamp> {
        let mut try_one_pc = self.try_one_pc();

        let mut lock = Lock::new(
            self.lock_type.unwrap(),
            self.txn_props.primary.to_vec(),
            self.txn_props.start_ts,
            self.lock_ttl,
            None,
            self.txn_props.for_update_ts(),
            self.txn_props.txn_size,
            self.min_commit_ts,
        );

        if let Some(value) = self.value {
            if is_short_value(&value) {
                // If the value is short, embed it in Lock.
                lock.short_value = Some(value);
            } else {
                // value is long
                txn.put_value(self.key.clone(), self.txn_props.start_ts, value);
            }
        }

        if let Some(secondary_keys) = self.secondary_keys {
            lock.use_async_commit = true;
            lock.secondaries = secondary_keys.to_owned();
        }

        let final_min_commit_ts = if lock.use_async_commit || try_one_pc {
            let res = async_commit_timestamps(
                &self.key,
                &mut lock,
                self.txn_props.start_ts,
                self.txn_props.for_update_ts(),
                self.txn_props.max_commit_ts(),
                txn,
            );
            fail_point!("after_calculate_min_commit_ts");
            if let Err(Error(box ErrorInner::CommitTsTooLarge { .. })) = &res {
                try_one_pc = false;
                lock.use_async_commit = false;
                lock.secondaries = Vec::new();
            }
            res
        } else {
            Ok(TimeStamp::zero())
        };

        if try_one_pc {
            txn.put_locks_for_1pc(self.key, lock, lock_status.has_pessimistic_lock());
        } else {
            txn.put_lock(self.key, &lock);
        }

        final_min_commit_ts
    }

    fn write_conflict_error(&self, write: &Write, commit_ts: TimeStamp) -> Result<()> {
        Err(ErrorInner::WriteConflict {
            start_ts: self.txn_props.start_ts,
            conflict_start_ts: write.start_ts,
            conflict_commit_ts: commit_ts,
            key: self.key.to_raw()?,
            primary: self.txn_props.primary.to_vec(),
        }
        .into())
    }

    fn check_assertion<S: Snapshot>(
        &self,
        reader: &mut SnapshotReader<S>,
        write: &Option<(Write, TimeStamp)>,
        write_loaded: bool,
    ) -> Result<(Option<(Write, TimeStamp)>, bool)> {
        if self.assertion == Assertion::None
            || self.txn_props.assertion_level == AssertionLevel::Off
        {
            MVCC_PREWRITE_ASSERTION_PERF_COUNTER_VEC.none.inc();
            return Ok((None, false));
        }

        if self.txn_props.assertion_level != AssertionLevel::Strict && !write_loaded {
            MVCC_PREWRITE_ASSERTION_PERF_COUNTER_VEC
                .write_not_loaded_skip
                .inc();
            return Ok((None, false));
        }

        let mut reloaded_write = None;
        let mut reloaded = false;

        // To pass the compiler's lifetime check.
        let mut write = write;

        if write_loaded
            && write.as_ref().map_or(
                false,
                |(w, _)| matches!(w.gc_fence, Some(gc_fence_ts) if !gc_fence_ts.is_zero()),
            )
        {
            // The previously-loaded write record has an invalid gc_fence. Regard it as none.
            write = &None;
        }

        // Load the most recent version if prev write is not loaded yet, or the prev write is not
        // a data version (`Put` or `Delete`)
        let need_reload = !write_loaded
            || write.as_ref().map_or(false, |(w, _)| {
                w.write_type != WriteType::Put && w.write_type != WriteType::Delete
            });
        if need_reload {
            if write_loaded {
                MVCC_PREWRITE_ASSERTION_PERF_COUNTER_VEC
                    .non_data_version_reload
                    .inc();
            } else {
                MVCC_PREWRITE_ASSERTION_PERF_COUNTER_VEC
                    .write_not_loaded_reload
                    .inc();
            }

            let reload_ts = write.as_ref().map_or(TimeStamp::max(), |(_, ts)| *ts);
            reloaded_write = reader.get_write_with_commit_ts(&self.key, reload_ts)?;
            write = &reloaded_write;
            reloaded = true;
        } else {
            MVCC_PREWRITE_ASSERTION_PERF_COUNTER_VEC.write_loaded.inc();
        }

        match (self.assertion, write) {
            (Assertion::Exist, None) => {
                self.assertion_failed_error(TimeStamp::zero(), TimeStamp::zero())?
            }
            (Assertion::Exist, Some((w, commit_ts))) if w.write_type == WriteType::Delete => {
                self.assertion_failed_error(w.start_ts, *commit_ts)?;
            }
            (Assertion::NotExist, Some((w, commit_ts))) if w.write_type == WriteType::Put => {
                self.assertion_failed_error(w.start_ts, *commit_ts)?;
            }
            _ => (),
        }

        Ok((reloaded_write, reloaded))
    }

    fn assertion_failed_error(
        &self,
        existing_start_ts: TimeStamp,
        existing_commit_ts: TimeStamp,
    ) -> Result<()> {
        Err(ErrorInner::AssertionFailed {
            start_ts: self.txn_props.start_ts,
            key: self.key.to_raw()?,
            assertion: self.assertion,
            existing_start_ts,
            existing_commit_ts,
        }
        .into())
    }

    fn skip_constraint_check(&self) -> bool {
        match &self.txn_props.kind {
            TransactionKind::Optimistic(s) => *s,
            TransactionKind::Pessimistic(_) => {
                // For non-pessimistic-locked keys, do not skip constraint check when retrying.
                // This intents to protect idempotency.
                // Ref: https://github.com/tikv/tikv/issues/11187
                self.is_pessimistic_lock || !self.txn_props.is_retry_request
            }
        }
    }

    fn need_min_commit_ts(&self) -> bool {
        matches!(
            &self.txn_props.commit_kind,
            CommitKind::Async(_) | CommitKind::OnePc(_)
        )
    }

    fn try_one_pc(&self) -> bool {
        matches!(&self.txn_props.commit_kind, CommitKind::OnePc(_))
    }
}

// The final_min_commit_ts will be calculated if either async commit or 1PC is enabled.
// It's allowed to enable 1PC without enabling async commit.
fn async_commit_timestamps(
    key: &Key,
    lock: &mut Lock,
    start_ts: TimeStamp,
    for_update_ts: TimeStamp,
    max_commit_ts: TimeStamp,
    txn: &mut MvccTxn,
) -> Result<TimeStamp> {
    // This operation should not block because the latch makes sure only one thread
    // is operating on this key.
    let key_guard = CONCURRENCY_MANAGER_LOCK_DURATION_HISTOGRAM.observe_closure_duration(|| {
        ::futures_executor::block_on(txn.concurrency_manager.lock_key(key))
    });

    let final_min_commit_ts = key_guard.with_lock(|l| {
        let max_ts = txn.concurrency_manager.max_ts();
        fail_point!("before-set-lock-in-memory");
        let min_commit_ts = cmp::max(cmp::max(max_ts, start_ts), for_update_ts).next();
        let min_commit_ts = cmp::max(lock.min_commit_ts, min_commit_ts);

        #[cfg(feature = "failpoints")]
        let injected_fallback = (|| {
            fail_point!("async_commit_1pc_force_fallback", |_| {
                info!("[failpoint] injected fallback for async commit/1pc transaction"; "start_ts" => start_ts);
                true
            });
            false
        })();
        #[cfg(not(feature = "failpoints"))]
        let injected_fallback = false;

        let max_commit_ts = max_commit_ts;
        if (!max_commit_ts.is_zero() && min_commit_ts > max_commit_ts) || injected_fallback {
            warn!("commit_ts is too large, fallback to normal 2PC";
                "key" => log_wrappers::Value::key(key.as_encoded()),
                "start_ts" => start_ts,
                "min_commit_ts" => min_commit_ts,
                "max_commit_ts" => max_commit_ts,
                "lock" => ?lock);
            return Err(ErrorInner::CommitTsTooLarge {
                start_ts,
                min_commit_ts,
                max_commit_ts,
            });
        }

        lock.min_commit_ts = min_commit_ts;
        *l = Some(lock.clone());
        Ok(min_commit_ts)
    })?;

    txn.guards.push(key_guard);

    Ok(final_min_commit_ts)
}

// TiKV may fails to write pessimistic locks due to pipelined process.
// If the data is not changed after acquiring the lock, we can still prewrite the key.
fn amend_pessimistic_lock<S: Snapshot>(
    mutation: &PrewriteMutation<'_>,
    reader: &mut SnapshotReader<S>,
) -> Result<()> {
    let write = reader.seek_write(&mutation.key, TimeStamp::max())?;
    if let Some((commit_ts, _)) = write.as_ref() {
        // The invariants of pessimistic locks are:
        //   1. lock's for_update_ts >= key's latest commit_ts
        //   2. lock's for_update_ts >= txn's start_ts
        //   3. If the data is changed after acquiring the pessimistic lock, key's new commit_ts > lock's for_update_ts
        //
        // So, if the key's latest commit_ts is still less than or equal to lock's for_update_ts, the data is not changed.
        // However, we can't get lock's for_update_ts in current implementation (txn's for_update_ts is updated for each DML),
        // we can only use txn's start_ts to check -- If the key's commit_ts is less than txn's start_ts, it's less than
        // lock's for_update_ts too.
        if *commit_ts >= reader.start_ts {
            warn!(
                "prewrite failed (pessimistic lock not found)";
                "start_ts" => reader.start_ts,
                "commit_ts" => *commit_ts,
                "key" => %mutation.key
            );
            MVCC_CONFLICT_COUNTER
                .pipelined_acquire_pessimistic_lock_amend_fail
                .inc();
            return Err(ErrorInner::PessimisticLockNotFound {
                start_ts: reader.start_ts,
                key: mutation.key.clone().into_raw()?,
            }
            .into());
        }
    }
    // Used pipelined pessimistic lock acquiring in this txn but failed
    // Luckily no other txn modified this lock, amend it by treat it as optimistic txn.
    MVCC_CONFLICT_COUNTER
        .pipelined_acquire_pessimistic_lock_amend_success
        .inc();

    // Check assertion after amending.
    mutation.check_assertion(reader, &write.map(|(w, ts)| (ts, w)), true)?;

    Ok(())
}

pub mod tests {
    use super::*;
    #[cfg(test)]
    use crate::storage::{
        kv::RocksSnapshot,
        txn::{commands::prewrite::fallback_1pc_locks, tests::*},
    };
    use crate::storage::{mvcc::tests::*, Engine};
    use concurrency_manager::ConcurrencyManager;
    use kvproto::kvrpcpb::Context;
    #[cfg(test)]
    use rand::{Rng, SeedableRng};
    #[cfg(test)]
    use std::sync::Arc;
    #[cfg(test)]
    use txn_types::OldValue;

    fn optimistic_txn_props(primary: &[u8], start_ts: TimeStamp) -> TransactionProperties<'_> {
        TransactionProperties {
            start_ts,
            kind: TransactionKind::Optimistic(false),
            commit_kind: CommitKind::TwoPc,
            primary,
            txn_size: 0,
            lock_ttl: 0,
            min_commit_ts: TimeStamp::default(),
            need_old_value: false,
            is_retry_request: false,
            assertion_level: AssertionLevel::Off,
        }
    }

    #[cfg(test)]
    fn optimistic_async_props(
        primary: &[u8],
        start_ts: TimeStamp,
        max_commit_ts: TimeStamp,
        txn_size: u64,
        one_pc: bool,
    ) -> TransactionProperties<'_> {
        TransactionProperties {
            start_ts,
            kind: TransactionKind::Optimistic(false),
            commit_kind: if one_pc {
                CommitKind::OnePc(max_commit_ts)
            } else {
                CommitKind::Async(max_commit_ts)
            },
            primary,
            txn_size,
            lock_ttl: 2000,
            min_commit_ts: 10.into(),
            need_old_value: true,
            is_retry_request: false,
            assertion_level: AssertionLevel::Off,
        }
    }

    // Insert has a constraint that key should not exist
    pub fn try_prewrite_insert<E: Engine>(
        engine: &E,
        key: &[u8],
        value: &[u8],
        pk: &[u8],
        ts: impl Into<TimeStamp>,
    ) -> Result<()> {
        let ctx = Context::default();
        let snapshot = engine.snapshot(Default::default()).unwrap();
        let ts = ts.into();
        let cm = ConcurrencyManager::new(ts);
        let mut txn = MvccTxn::new(ts, cm);
        let mut reader = SnapshotReader::new(ts, snapshot, true);

        let mut props = optimistic_txn_props(pk, ts);
        props.need_old_value = true;
        let (_, old_value) = prewrite(
            &mut txn,
            &mut reader,
            &props,
            Mutation::make_insert(Key::from_raw(key), value.to_vec()),
            &None,
            false,
        )?;
        // Insert must be None if the key is not lock, or be Unspecified if the
        // key is already locked.
        assert!(
            matches!(old_value, OldValue::None | OldValue::Unspecified),
            "{:?}",
            old_value
        );
        write(engine, &ctx, txn.into_modifies());
        Ok(())
    }

    pub fn try_prewrite_check_not_exists<E: Engine>(
        engine: &E,
        key: &[u8],
        pk: &[u8],
        ts: impl Into<TimeStamp>,
    ) -> Result<()> {
        let snapshot = engine.snapshot(Default::default()).unwrap();
        let ts = ts.into();
        let cm = ConcurrencyManager::new(ts);
        let mut txn = MvccTxn::new(ts, cm);
        let mut reader = SnapshotReader::new(ts, snapshot, true);

        let (_, old_value) = prewrite(
            &mut txn,
            &mut reader,
            &optimistic_txn_props(pk, ts),
            Mutation::make_check_not_exists(Key::from_raw(key)),
            &None,
            true,
        )?;
        assert_eq!(old_value, OldValue::Unspecified);
        Ok(())
    }

    #[test]
    fn test_async_commit_prewrite_check_max_commit_ts() {
        let engine = crate::storage::TestEngineBuilder::new().build().unwrap();
        let cm = ConcurrencyManager::new(42.into());

        let snapshot = engine.snapshot(Default::default()).unwrap();
        let mut txn = MvccTxn::new(10.into(), cm.clone());
        let mut reader = SnapshotReader::new(10.into(), snapshot, true);

        // calculated commit_ts = 43 ≤ 50, ok
        let (_, old_value) = prewrite(
            &mut txn,
            &mut reader,
            &optimistic_async_props(b"k1", 10.into(), 50.into(), 2, false),
            Mutation::make_put(Key::from_raw(b"k1"), b"v1".to_vec()),
            &Some(vec![b"k2".to_vec()]),
            false,
        )
        .unwrap();
        assert_eq!(old_value, OldValue::None);

        cm.update_max_ts(60.into());
        // calculated commit_ts = 61 > 50, err
        let err = prewrite(
            &mut txn,
            &mut reader,
            &optimistic_async_props(b"k1", 10.into(), 50.into(), 1, false),
            Mutation::make_put(Key::from_raw(b"k2"), b"v2".to_vec()),
            &Some(vec![]),
            false,
        )
        .unwrap_err();
        assert!(matches!(
            err,
            Error(box ErrorInner::CommitTsTooLarge { .. })
        ));

        let modifies = txn.into_modifies();
        assert_eq!(modifies.len(), 2); // the mutation that meets CommitTsTooLarge still exists
        write(&engine, &Default::default(), modifies);
        assert!(must_locked(&engine, b"k1", 10).use_async_commit);
        // The written lock should not have use_async_commit flag.
        assert!(!must_locked(&engine, b"k2", 10).use_async_commit);
    }

    #[test]
    fn test_async_commit_prewrite_min_commit_ts() {
        let engine = crate::storage::TestEngineBuilder::new().build().unwrap();
        let cm = ConcurrencyManager::new(41.into());
        let snapshot = engine.snapshot(Default::default()).unwrap();

        // should_not_write mutations don't write locks or change data so that they needn't ask
        // the concurrency manager for max_ts. Its min_commit_ts may be less than or equal to max_ts.
        let mut props = optimistic_async_props(b"k0", 10.into(), 50.into(), 2, false);
        props.min_commit_ts = 11.into();
        let mut txn = MvccTxn::new(10.into(), cm.clone());
        let mut reader = SnapshotReader::new(10.into(), snapshot.clone(), false);
        let (min_ts, old_value) = prewrite(
            &mut txn,
            &mut reader,
            &props,
            Mutation::make_check_not_exists(Key::from_raw(b"k0")),
            &Some(vec![]),
            false,
        )
        .unwrap();
        assert!(min_ts > props.start_ts);
        assert!(min_ts >= props.min_commit_ts);
        assert!(min_ts < 41.into());
        assert_eq!(old_value, OldValue::Unspecified);

        // `checkNotExists` is equivalent to a get operation, so it should update the max_ts.
        let mut props = optimistic_txn_props(b"k0", 42.into());
        props.min_commit_ts = 43.into();
        let mut txn = MvccTxn::new(42.into(), cm.clone());
        let mut reader = SnapshotReader::new(42.into(), snapshot.clone(), false);
        let (_, old_value) = prewrite(
            &mut txn,
            &mut reader,
            &props,
            Mutation::make_check_not_exists(Key::from_raw(b"k0")),
            &Some(vec![]),
            false,
        )
        .unwrap();
        assert_eq!(cm.max_ts(), props.start_ts);
        assert_eq!(old_value, OldValue::Unspecified);

        // should_write mutations' min_commit_ts must be > max_ts
        let mut txn = MvccTxn::new(10.into(), cm.clone());
        let mut reader = SnapshotReader::new(10.into(), snapshot.clone(), false);
        let (min_ts, old_value) = prewrite(
            &mut txn,
            &mut reader,
            &optimistic_async_props(b"k1", 10.into(), 50.into(), 2, false),
            Mutation::make_put(Key::from_raw(b"k1"), b"v1".to_vec()),
            &Some(vec![b"k2".to_vec()]),
            false,
        )
        .unwrap();
        assert!(min_ts > 42.into());
        assert!(min_ts < 50.into());
        assert_eq!(old_value, OldValue::None);

        for &should_not_write in &[false, true] {
            let mutation = if should_not_write {
                Mutation::make_check_not_exists(Key::from_raw(b"k3"))
            } else {
                Mutation::make_put(Key::from_raw(b"k3"), b"v1".to_vec())
            };

            // min_commit_ts must be > start_ts
            let mut txn = MvccTxn::new(44.into(), cm.clone());
            let mut reader = SnapshotReader::new(44.into(), snapshot.clone(), false);
            let (min_ts, old_value) = prewrite(
                &mut txn,
                &mut reader,
                &optimistic_async_props(b"k3", 44.into(), 50.into(), 2, false),
                mutation.clone(),
                &Some(vec![b"k4".to_vec()]),
                false,
            )
            .unwrap();
            assert!(min_ts > 44.into());
            assert!(min_ts < 50.into());
            txn.take_guards();
            if should_not_write {
                assert_eq!(old_value, OldValue::Unspecified);
            } else {
                assert_eq!(old_value, OldValue::None);
            }

            // min_commit_ts must be > for_update_ts
            if !should_not_write {
                let mut props = optimistic_async_props(b"k5", 44.into(), 50.into(), 2, false);
                props.kind = TransactionKind::Pessimistic(45.into());
                let (min_ts, old_value) = prewrite(
                    &mut txn,
                    &mut reader,
                    &props,
                    mutation.clone(),
                    &Some(vec![b"k6".to_vec()]),
                    false,
                )
                .unwrap();
                assert!(min_ts > 45.into());
                assert!(min_ts < 50.into());
                txn.take_guards();
                // Pessimistic txn skips constraint check, does not read previous write.
                assert_eq!(old_value, OldValue::Unspecified);
            }

            // min_commit_ts must be >= txn min_commit_ts
            let mut props = optimistic_async_props(b"k7", 44.into(), 50.into(), 2, false);
            props.min_commit_ts = 46.into();
            let (min_ts, old_value) = prewrite(
                &mut txn,
                &mut reader,
                &props,
                mutation.clone(),
                &Some(vec![b"k8".to_vec()]),
                false,
            )
            .unwrap();
            assert!(min_ts >= 46.into());
            assert!(min_ts < 50.into());
            txn.take_guards();
            if should_not_write {
                assert_eq!(old_value, OldValue::Unspecified);
            } else {
                assert_eq!(old_value, OldValue::None);
            }
        }
    }

    #[test]
    fn test_1pc_check_max_commit_ts() {
        let engine = crate::storage::TestEngineBuilder::new().build().unwrap();
        let cm = ConcurrencyManager::new(42.into());

        let snapshot = engine.snapshot(Default::default()).unwrap();

        let mut txn = MvccTxn::new(10.into(), cm.clone());
        let mut reader = SnapshotReader::new(10.into(), snapshot, false);
        // calculated commit_ts = 43 ≤ 50, ok
        let (_, old_value) = prewrite(
            &mut txn,
            &mut reader,
            &optimistic_async_props(b"k1", 10.into(), 50.into(), 2, true),
            Mutation::make_put(Key::from_raw(b"k1"), b"v1".to_vec()),
            &None,
            false,
        )
        .unwrap();
        assert_eq!(old_value, OldValue::None);

        cm.update_max_ts(60.into());
        // calculated commit_ts = 61 > 50, err
        let err = prewrite(
            &mut txn,
            &mut reader,
            &optimistic_async_props(b"k1", 10.into(), 50.into(), 1, true),
            Mutation::make_put(Key::from_raw(b"k2"), b"v2".to_vec()),
            &None,
            false,
        )
        .unwrap_err();
        assert!(matches!(
            err,
            Error(box ErrorInner::CommitTsTooLarge { .. })
        ));

        fallback_1pc_locks(&mut txn);
        let modifies = txn.into_modifies();
        assert_eq!(modifies.len(), 2); // the mutation that meets CommitTsTooLarge still exists
        write(&engine, &Default::default(), modifies);
        // success 1pc prewrite needs to be transformed to locks
        assert!(!must_locked(&engine, b"k1", 10).use_async_commit);
        assert!(!must_locked(&engine, b"k2", 10).use_async_commit);
    }

    pub fn try_pessimistic_prewrite_check_not_exists<E: Engine>(
        engine: &E,
        key: &[u8],
        pk: &[u8],
        ts: impl Into<TimeStamp>,
    ) -> Result<()> {
        let snapshot = engine.snapshot(Default::default()).unwrap();
        let ts = ts.into();
        let cm = ConcurrencyManager::new(ts);
        let mut txn = MvccTxn::new(ts, cm);
        let mut reader = SnapshotReader::new(ts, snapshot, false);

        let (_, old_value) = prewrite(
            &mut txn,
            &mut reader,
            &TransactionProperties {
                start_ts: ts,
                kind: TransactionKind::Pessimistic(TimeStamp::default()),
                commit_kind: CommitKind::TwoPc,
                primary: pk,
                txn_size: 0,
                lock_ttl: 0,
                min_commit_ts: TimeStamp::default(),
                need_old_value: true,
                is_retry_request: false,
                assertion_level: AssertionLevel::Off,
            },
            Mutation::make_check_not_exists(Key::from_raw(key)),
            &None,
            false,
        )?;
        assert_eq!(old_value, OldValue::Unspecified);
        Ok(())
    }

    #[test]
    fn test_async_commit_pessimistic_prewrite_check_max_commit_ts() {
        let engine = crate::storage::TestEngineBuilder::new().build().unwrap();
        let cm = ConcurrencyManager::new(42.into());

        must_acquire_pessimistic_lock(&engine, b"k1", b"k1", 10, 10);
        must_acquire_pessimistic_lock(&engine, b"k2", b"k1", 10, 10);

        let snapshot = engine.snapshot(Default::default()).unwrap();

        let mut txn = MvccTxn::new(10.into(), cm.clone());
        let mut reader = SnapshotReader::new(10.into(), snapshot, false);
        let txn_props = TransactionProperties {
            start_ts: 10.into(),
            kind: TransactionKind::Pessimistic(20.into()),
            commit_kind: CommitKind::Async(50.into()),
            primary: b"k1",
            txn_size: 2,
            lock_ttl: 2000,
            min_commit_ts: 10.into(),
            need_old_value: true,
            is_retry_request: false,
            assertion_level: AssertionLevel::Off,
        };
        // calculated commit_ts = 43 ≤ 50, ok
        let (_, old_value) = prewrite(
            &mut txn,
            &mut reader,
            &txn_props,
            Mutation::make_put(Key::from_raw(b"k1"), b"v1".to_vec()),
            &Some(vec![b"k2".to_vec()]),
            true,
        )
        .unwrap();
        // Pessimistic txn skips constraint check, does not read previous write.
        assert_eq!(old_value, OldValue::Unspecified);

        cm.update_max_ts(60.into());
        // calculated commit_ts = 61 > 50, ok
        prewrite(
            &mut txn,
            &mut reader,
            &txn_props,
            Mutation::make_put(Key::from_raw(b"k2"), b"v2".to_vec()),
            &Some(vec![]),
            true,
        )
        .unwrap_err();
    }

    #[test]
    fn test_1pc_pessimistic_prewrite_check_max_commit_ts() {
        let engine = crate::storage::TestEngineBuilder::new().build().unwrap();
        let cm = ConcurrencyManager::new(42.into());

        must_acquire_pessimistic_lock(&engine, b"k1", b"k1", 10, 10);
        must_acquire_pessimistic_lock(&engine, b"k2", b"k1", 10, 10);

        let snapshot = engine.snapshot(Default::default()).unwrap();

        let mut txn = MvccTxn::new(10.into(), cm.clone());
        let mut reader = SnapshotReader::new(10.into(), snapshot, false);
        let txn_props = TransactionProperties {
            start_ts: 10.into(),
            kind: TransactionKind::Pessimistic(20.into()),
            commit_kind: CommitKind::OnePc(50.into()),
            primary: b"k1",
            txn_size: 2,
            lock_ttl: 2000,
            min_commit_ts: 10.into(),
            need_old_value: true,
            is_retry_request: false,
            assertion_level: AssertionLevel::Off,
        };
        // calculated commit_ts = 43 ≤ 50, ok
        let (_, old_value) = prewrite(
            &mut txn,
            &mut reader,
            &txn_props,
            Mutation::make_put(Key::from_raw(b"k1"), b"v1".to_vec()),
            &None,
            true,
        )
        .unwrap();
        // Pessimistic txn skips constraint check, does not read previous write.
        assert_eq!(old_value, OldValue::Unspecified);

        cm.update_max_ts(60.into());
        // calculated commit_ts = 61 > 50, ok
        prewrite(
            &mut txn,
            &mut reader,
            &txn_props,
            Mutation::make_put(Key::from_raw(b"k2"), b"v2".to_vec()),
            &None,
            true,
        )
        .unwrap_err();
    }

    #[test]
    fn test_prewrite_check_gc_fence() {
        let engine = crate::storage::TestEngineBuilder::new().build().unwrap();
        let cm = ConcurrencyManager::new(1.into());

        // PUT,           Read
        //  `------^
        must_prewrite_put(&engine, b"k1", b"v1", b"k1", 10);
        must_commit(&engine, b"k1", 10, 30);
        must_cleanup_with_gc_fence(&engine, b"k1", 30, 0, 40, true);

        // PUT,           Read
        //  * (GC fence ts = 0)
        must_prewrite_put(&engine, b"k2", b"v2", b"k2", 11);
        must_commit(&engine, b"k2", 11, 30);
        must_cleanup_with_gc_fence(&engine, b"k2", 30, 0, 0, true);

        // PUT, LOCK,   LOCK, Read
        //  `---------^
        must_prewrite_put(&engine, b"k3", b"v3", b"k3", 12);
        must_commit(&engine, b"k3", 12, 30);
        must_prewrite_lock(&engine, b"k3", b"k3", 37);
        must_commit(&engine, b"k3", 37, 38);
        must_cleanup_with_gc_fence(&engine, b"k3", 30, 0, 40, true);
        must_prewrite_lock(&engine, b"k3", b"k3", 42);
        must_commit(&engine, b"k3", 42, 43);

        // PUT, LOCK,   LOCK, Read
        //  *
        must_prewrite_put(&engine, b"k4", b"v4", b"k4", 13);
        must_commit(&engine, b"k4", 13, 30);
        must_prewrite_lock(&engine, b"k4", b"k4", 37);
        must_commit(&engine, b"k4", 37, 38);
        must_prewrite_lock(&engine, b"k4", b"k4", 42);
        must_commit(&engine, b"k4", 42, 43);
        must_cleanup_with_gc_fence(&engine, b"k4", 30, 0, 0, true);

        // PUT,   PUT,    READ
        //  `-----^ `------^
        must_prewrite_put(&engine, b"k5", b"v5", b"k5", 14);
        must_commit(&engine, b"k5", 14, 20);
        must_prewrite_put(&engine, b"k5", b"v5x", b"k5", 21);
        must_commit(&engine, b"k5", 21, 30);
        must_cleanup_with_gc_fence(&engine, b"k5", 20, 0, 30, false);
        must_cleanup_with_gc_fence(&engine, b"k5", 30, 0, 40, true);

        // PUT,   PUT,    READ
        //  `-----^ *
        must_prewrite_put(&engine, b"k6", b"v6", b"k6", 15);
        must_commit(&engine, b"k6", 15, 20);
        must_prewrite_put(&engine, b"k6", b"v6x", b"k6", 22);
        must_commit(&engine, b"k6", 22, 30);
        must_cleanup_with_gc_fence(&engine, b"k6", 20, 0, 30, false);
        must_cleanup_with_gc_fence(&engine, b"k6", 30, 0, 0, true);

        // PUT,  LOCK,    READ
        //  `----------^
        // Note that this case is special because usually the `LOCK` is the first write already got
        // during prewrite/acquire_pessimistic_lock and will continue searching an older version
        // from the `LOCK` record.
        must_prewrite_put(&engine, b"k7", b"v7", b"k7", 16);
        must_commit(&engine, b"k7", 16, 30);
        must_prewrite_lock(&engine, b"k7", b"k7", 37);
        must_commit(&engine, b"k7", 37, 38);
        must_cleanup_with_gc_fence(&engine, b"k7", 30, 0, 40, true);

        // 1. Check GC fence when doing constraint check with the older version.
        let snapshot = engine.snapshot(Default::default()).unwrap();

        let mut txn = MvccTxn::new(50.into(), cm.clone());
        let mut reader = SnapshotReader::new(50.into(), snapshot.clone(), false);
        let txn_props = TransactionProperties {
            start_ts: 50.into(),
            kind: TransactionKind::Optimistic(false),
            commit_kind: CommitKind::TwoPc,
            primary: b"k1",
            txn_size: 6,
            lock_ttl: 2000,
            min_commit_ts: 51.into(),
            need_old_value: true,
            is_retry_request: false,
            assertion_level: AssertionLevel::Off,
        };

        let cases = vec![
            (b"k1", true),
            (b"k2", false),
            (b"k3", true),
            (b"k4", false),
            (b"k5", true),
            (b"k6", false),
            (b"k7", true),
        ];

        for (key, success) in cases {
            let res = prewrite(
                &mut txn,
                &mut reader,
                &txn_props,
                Mutation::make_check_not_exists(Key::from_raw(key)),
                &None,
                false,
            );
            if success {
                let res = res.unwrap();
                assert_eq!(res.1, OldValue::Unspecified);
            } else {
                res.unwrap_err();
            }

            let res = prewrite(
                &mut txn,
                &mut reader,
                &txn_props,
                Mutation::make_insert(Key::from_raw(key), b"value".to_vec()),
                &None,
                false,
            );
            if success {
                let res = res.unwrap();
                assert_eq!(res.1, OldValue::None);
            } else {
                res.unwrap_err();
            }
        }
        // Don't actually write the txn so that the test data is not changed.
        drop(txn);

        // 2. Check GC fence when reading the old value.
        let mut txn = MvccTxn::new(50.into(), cm);
        let mut reader = SnapshotReader::new(50.into(), snapshot, false);
        let txn_props = TransactionProperties {
            start_ts: 50.into(),
            kind: TransactionKind::Optimistic(false),
            commit_kind: CommitKind::TwoPc,
            primary: b"k1",
            txn_size: 6,
            lock_ttl: 2000,
            min_commit_ts: 51.into(),
            need_old_value: true,
            is_retry_request: false,
            assertion_level: AssertionLevel::Off,
        };

        let cases: Vec<_> = vec![
            (b"k1" as &[u8], None),
            (b"k2", Some(b"v2" as &[u8])),
            (b"k3", None),
            (b"k4", Some(b"v4")),
            (b"k5", None),
            (b"k6", Some(b"v6x")),
            (b"k7", None),
        ]
        .into_iter()
        .map(|(k, v)| {
            let old_value = v
                .map(|value| OldValue::Value {
                    value: value.to_vec(),
                })
                .unwrap_or(OldValue::None);
            (Key::from_raw(k), old_value)
        })
        .collect();

        for (key, expected_value) in &cases {
            let (_, old_value) = prewrite(
                &mut txn,
                &mut reader,
                &txn_props,
                Mutation::make_put(key.clone(), b"value".to_vec()),
                &None,
                false,
            )
            .unwrap();
            assert_eq!(&old_value, expected_value, "key: {}", key);
        }
    }

    #[test]
    fn test_resend_prewrite_non_pessimistic_lock() {
        let engine = crate::storage::TestEngineBuilder::new().build().unwrap();

        must_acquire_pessimistic_lock(&engine, b"k1", b"k1", 10, 10);
        must_pessimistic_prewrite_put_async_commit(
            &engine,
            b"k1",
            b"v1",
            b"k1",
            &Some(vec![b"k2".to_vec()]),
            10,
            10,
            true,
            15,
        );
        must_pessimistic_prewrite_put_async_commit(
            &engine,
            b"k2",
            b"v2",
            b"k1",
            &Some(vec![]),
            10,
            10,
            false,
            15,
        );

        // The transaction may be committed by another reader.
        must_commit(&engine, b"k1", 10, 20);
        must_commit(&engine, b"k2", 10, 20);

        // This is a re-sent prewrite. It should report a WriteConflict. In production, the caller
        // will need to check if the current transaction is already committed before, in order to
        // provide the idempotency.
        let err = must_retry_pessimistic_prewrite_put_err(
            &engine,
            b"k2",
            b"v2",
            b"k1",
            &Some(vec![]),
            10,
            10,
            false,
            0,
        );
        assert!(matches!(err, Error(box ErrorInner::WriteConflict { .. })));
        // Commit repeatedly, these operations should have no effect.
        must_commit(&engine, b"k1", 10, 25);
        must_commit(&engine, b"k2", 10, 25);

        // Seek from 30, we should read commit_ts = 20 instead of 25.
        must_seek_write(&engine, b"k1", 30, 10, 20, WriteType::Put);
        must_seek_write(&engine, b"k2", 30, 10, 20, WriteType::Put);

        // Write another version to the keys.
        must_prewrite_put(&engine, b"k1", b"v11", b"k1", 35);
        must_prewrite_put(&engine, b"k2", b"v22", b"k1", 35);
        must_commit(&engine, b"k1", 35, 40);
        must_commit(&engine, b"k2", 35, 40);

        // A retrying non-pessimistic-lock prewrite request should not skip constraint checks.
        // It reports a WriteConflict.
        let err = must_retry_pessimistic_prewrite_put_err(
            &engine,
            b"k2",
            b"v2",
            b"k1",
            &Some(vec![]),
            10,
            10,
            false,
            0,
        );
        assert!(matches!(err, Error(box ErrorInner::WriteConflict { .. })));
        must_unlocked(&engine, b"k2");

        let err = must_retry_pessimistic_prewrite_put_err(
            &engine, b"k2", b"v2", b"k1", &None, 10, 10, false, 0,
        );
        assert!(matches!(err, Error(box ErrorInner::WriteConflict { .. })));
        must_unlocked(&engine, b"k2");
        // Committing still does nothing.
        must_commit(&engine, b"k2", 10, 25);
        // Try a different txn start ts (which haven't been successfully committed before).
        let err = must_retry_pessimistic_prewrite_put_err(
            &engine, b"k2", b"v2", b"k1", &None, 11, 11, false, 0,
        );
        assert!(matches!(err, Error(box ErrorInner::WriteConflict { .. })));
        must_unlocked(&engine, b"k2");
        // However conflict still won't be checked if there's a non-retry request arriving.
        must_prewrite_put_impl(
            &engine,
            b"k2",
            b"v2",
            b"k1",
            &None,
            10.into(),
            false,
            100,
            10.into(),
            1,
            15.into(),
            TimeStamp::default(),
            false,
            kvproto::kvrpcpb::Assertion::None,
            kvproto::kvrpcpb::AssertionLevel::Off,
        );
        must_locked(&engine, b"k2", 10);
    }

    #[test]
    fn test_old_value_rollback_and_lock() {
        let engine_rollback = crate::storage::TestEngineBuilder::new().build().unwrap();

        must_prewrite_put(&engine_rollback, b"k1", b"v1", b"k1", 10);
        must_commit(&engine_rollback, b"k1", 10, 30);

        must_prewrite_put(&engine_rollback, b"k1", b"v2", b"k1", 40);
        must_rollback(&engine_rollback, b"k1", 40, false);

        let engine_lock = crate::storage::TestEngineBuilder::new().build().unwrap();

        must_prewrite_put(&engine_lock, b"k1", b"v1", b"k1", 10);
        must_commit(&engine_lock, b"k1", 10, 30);

        must_prewrite_lock(&engine_lock, b"k1", b"k1", 40);
        must_commit(&engine_lock, b"k1", 40, 45);

        for engine in &[engine_rollback, engine_lock] {
            let start_ts = TimeStamp::from(50);
            let txn_props = TransactionProperties {
                start_ts,
                kind: TransactionKind::Optimistic(false),
                commit_kind: CommitKind::TwoPc,
                primary: b"k1",
                txn_size: 0,
                lock_ttl: 0,
                min_commit_ts: TimeStamp::default(),
                need_old_value: true,
                is_retry_request: false,
                assertion_level: AssertionLevel::Off,
            };
            let snapshot = engine.snapshot(Default::default()).unwrap();
            let cm = ConcurrencyManager::new(start_ts);
            let mut txn = MvccTxn::new(start_ts, cm);
            let mut reader = SnapshotReader::new(start_ts, snapshot, true);
            let (_, old_value) = prewrite(
                &mut txn,
                &mut reader,
                &txn_props,
                Mutation::make_put(Key::from_raw(b"k1"), b"value".to_vec()),
                &None,
                false,
            )
            .unwrap();
            assert_eq!(
                old_value,
                OldValue::Value {
                    value: b"v1".to_vec(),
                }
            );
        }
    }

    // Prepares a test case that put, delete and lock a key and returns
    // a timestamp for testing the case.
    #[cfg(test)]
    pub fn old_value_put_delete_lock_insert<E: Engine>(engine: &E, key: &[u8]) -> TimeStamp {
        must_prewrite_put(engine, key, b"v1", key, 10);
        must_commit(engine, key, 10, 20);

        must_prewrite_delete(engine, key, key, 30);
        must_commit(engine, key, 30, 40);

        must_prewrite_lock(engine, key, key, 50);
        must_commit(engine, key, 50, 60);

        70.into()
    }

    #[test]
    fn test_old_value_put_delete_lock_insert() {
        let engine = crate::storage::TestEngineBuilder::new().build().unwrap();
        let start_ts = old_value_put_delete_lock_insert(&engine, b"k1");
        let txn_props = TransactionProperties {
            start_ts,
            kind: TransactionKind::Optimistic(false),
            commit_kind: CommitKind::TwoPc,
            primary: b"k1",
            txn_size: 0,
            lock_ttl: 0,
            min_commit_ts: TimeStamp::default(),
            need_old_value: true,
            is_retry_request: false,
            assertion_level: AssertionLevel::Off,
        };
        let snapshot = engine.snapshot(Default::default()).unwrap();
        let cm = ConcurrencyManager::new(start_ts);
        let mut txn = MvccTxn::new(start_ts, cm);
        let mut reader = SnapshotReader::new(start_ts, snapshot, true);
        let (_, old_value) = prewrite(
            &mut txn,
            &mut reader,
            &txn_props,
            Mutation::make_insert(Key::from_raw(b"k1"), b"v2".to_vec()),
            &None,
            false,
        )
        .unwrap();
        assert_eq!(old_value, OldValue::None);
    }

    #[cfg(test)]
    pub type OldValueRandomTest = Box<dyn Fn(Arc<RocksSnapshot>, TimeStamp) -> Result<OldValue>>;
    #[cfg(test)]
    pub fn old_value_random(
        key: &[u8],
        require_old_value_none: bool,
        tests: Vec<OldValueRandomTest>,
    ) {
        let mut ts = 1u64;
        let mut tso = || {
            ts += 1;
            ts
        };

        use std::time::SystemTime;
        // A simple valid operation sequence: p[prld]*
        // p: put, r: rollback, l: lock, d: delete
        let seed = SystemTime::now()
            .duration_since(SystemTime::UNIX_EPOCH)
            .unwrap()
            .as_secs();
        let mut rg = rand::rngs::StdRng::seed_from_u64(seed);

        // Generate 1000 random cases;
        let engine = crate::storage::TestEngineBuilder::new().build().unwrap();
        let cases = 1000;
        for _ in 0..cases {
            // At most 12 ops per-case.
            let ops_count = rg.gen::<u8>() % 12;
            let ops = (0..ops_count)
                .into_iter()
                .enumerate()
                .map(|(i, _)| {
                    if i == 0 {
                        // The first op must be put.
                        0
                    } else {
                        rg.gen::<u8>() % 4
                    }
                })
                .collect::<Vec<_>>();

            for (i, op) in ops.iter().enumerate() {
                let start_ts = tso();
                let commit_ts = tso();

                match op {
                    0 => {
                        must_prewrite_put(&engine, key, &[i as u8], key, start_ts);
                        must_commit(&engine, key, start_ts, commit_ts);
                    }
                    1 => {
                        must_prewrite_delete(&engine, key, key, start_ts);
                        must_commit(&engine, key, start_ts, commit_ts);
                    }
                    2 => {
                        must_prewrite_lock(&engine, key, key, start_ts);
                        must_commit(&engine, key, start_ts, commit_ts);
                    }
                    3 => {
                        must_prewrite_put(&engine, key, &[i as u8], key, start_ts);
                        must_rollback(&engine, key, start_ts, false);
                    }
                    _ => unreachable!(),
                }
            }
            let start_ts = TimeStamp::from(tso());
            let snapshot = engine.snapshot(Default::default()).unwrap();
            let expect = {
                let mut reader = SnapshotReader::new(start_ts, snapshot.clone(), true);
                if let Some(write) = reader
                    .reader
                    .get_write(&Key::from_raw(key), start_ts, Some(start_ts))
                    .unwrap()
                {
                    assert_eq!(write.write_type, WriteType::Put);
                    match write.short_value {
                        Some(value) => OldValue::Value { value },
                        None => OldValue::ValueTimeStamp {
                            start_ts: write.start_ts,
                        },
                    }
                } else {
                    OldValue::None
                }
            };
            if require_old_value_none && expect != OldValue::None {
                continue;
            }
            for test in &tests {
                match test(snapshot.clone(), start_ts) {
                    Ok(old_value) => {
                        assert_eq!(old_value, expect, "seed: {} ops: {:?}", seed, ops);
                    }
                    Err(e) => {
                        panic!("error: {:?} seed: {} ops: {:?}", e, seed, ops);
                    }
                }
            }
        }
    }

    #[test]
    fn test_old_value_random() {
        let key = b"k1";
        let require_old_value_none = false;
        old_value_random(
            key,
            require_old_value_none,
            vec![Box::new(move |snapshot, start_ts| {
                let cm = ConcurrencyManager::new(start_ts);
                let mut txn = MvccTxn::new(start_ts, cm);
                let mut reader = SnapshotReader::new(start_ts, snapshot, true);
                let txn_props = TransactionProperties {
                    start_ts,
                    kind: TransactionKind::Optimistic(false),
                    commit_kind: CommitKind::TwoPc,
                    primary: key,
                    txn_size: 0,
                    lock_ttl: 0,
                    min_commit_ts: TimeStamp::default(),
                    need_old_value: true,
                    is_retry_request: false,
                    assertion_level: AssertionLevel::Off,
                };
                let (_, old_value) = prewrite(
                    &mut txn,
                    &mut reader,
                    &txn_props,
                    Mutation::make_put(Key::from_raw(key), b"v2".to_vec()),
                    &None,
                    false,
                )?;
                Ok(old_value)
            })],
        )
    }

    #[test]
    fn test_old_value_random_none() {
        let key = b"k1";
        let require_old_value_none = true;
        old_value_random(
            key,
            require_old_value_none,
            vec![Box::new(move |snapshot, start_ts| {
                let cm = ConcurrencyManager::new(start_ts);
                let mut txn = MvccTxn::new(start_ts, cm);
                let mut reader = SnapshotReader::new(start_ts, snapshot, true);
                let txn_props = TransactionProperties {
                    start_ts,
                    kind: TransactionKind::Optimistic(false),
                    commit_kind: CommitKind::TwoPc,
                    primary: key,
                    txn_size: 0,
                    lock_ttl: 0,
                    min_commit_ts: TimeStamp::default(),
                    need_old_value: true,
                    is_retry_request: false,
                    assertion_level: AssertionLevel::Off,
                };
                let (_, old_value) = prewrite(
                    &mut txn,
                    &mut reader,
                    &txn_props,
                    Mutation::make_insert(Key::from_raw(key), b"v2".to_vec()),
                    &None,
                    false,
                )?;
                Ok(old_value)
            })],
        )
    }

    #[test]
    fn test_prewrite_with_assertion() {
        let engine = crate::storage::TestEngineBuilder::new().build().unwrap();

        let prewrite_put = |key: &'_ _,
                            value,
                            ts: u64,
                            is_pessimistic_lock,
                            for_update_ts: u64,
                            assertion,
                            assertion_level,
                            expect_success| {
            if expect_success {
                must_prewrite_put_impl(
                    &engine,
                    key,
                    value,
                    key,
                    &None,
                    ts.into(),
                    is_pessimistic_lock,
                    100,
                    for_update_ts.into(),
                    1,
                    (ts + 1).into(),
                    0.into(),
                    false,
                    assertion,
                    assertion_level,
                );
            } else {
                let err = must_prewrite_put_err_impl(
                    &engine,
                    key,
                    value,
                    key,
                    &None,
                    ts,
                    for_update_ts,
                    is_pessimistic_lock,
                    0,
                    false,
                    assertion,
                    assertion_level,
                );
                assert!(matches!(err, Error(box ErrorInner::AssertionFailed { .. })));
            }
        };

        let test = |key_prefix: &[u8], assertion_level, prepare: &dyn for<'a> Fn(&'a [u8])| {
            let k1 = [key_prefix, b"k1"].concat();
            let k2 = [key_prefix, b"k2"].concat();
            let k3 = [key_prefix, b"k3"].concat();
            let k4 = [key_prefix, b"k4"].concat();

            for k in &[&k1, &k2, &k3, &k4] {
                prepare(k.as_slice());
            }

            // Assertion passes (optimistic).
            prewrite_put(
                &k1,
                b"v1",
                10,
                false,
                0,
                Assertion::NotExist,
                assertion_level,
                true,
            );
            must_commit(&engine, &k1, 10, 15);

            prewrite_put(
                &k1,
                b"v1",
                20,
                false,
                0,
                Assertion::Exist,
                assertion_level,
                true,
            );
            must_commit(&engine, &k1, 20, 25);

            // Assertion passes (pessimistic).
            prewrite_put(
                &k2,
                b"v2",
                10,
                true,
                11,
                Assertion::NotExist,
                assertion_level,
                true,
            );
            must_commit(&engine, &k2, 10, 15);

            prewrite_put(
                &k2,
                b"v2",
                20,
                true,
                21,
                Assertion::Exist,
                assertion_level,
                true,
            );
            must_commit(&engine, &k2, 20, 25);

            // Optimistic transaction assertion fail on fast/strict level.
            let pass = assertion_level == AssertionLevel::Off;
            prewrite_put(
                &k1,
                b"v1",
                30,
                false,
                0,
                Assertion::NotExist,
                assertion_level,
                pass,
            );
            prewrite_put(
                &k3,
                b"v3",
                30,
                false,
                0,
                Assertion::Exist,
                assertion_level,
                pass,
            );
            must_rollback(&engine, &k1, 30, true);
            must_rollback(&engine, &k3, 30, true);

            // Pessimistic transaction assertion fail on fast/strict level if assertion happens
            // during amending pessimistic lock.
            let pass = assertion_level == AssertionLevel::Off;
            prewrite_put(
                &k2,
                b"v2",
                30,
                true,
                31,
                Assertion::NotExist,
                assertion_level,
                pass,
            );
            prewrite_put(
                &k4,
                b"v4",
                30,
                true,
                31,
                Assertion::Exist,
                assertion_level,
                pass,
            );
            must_rollback(&engine, &k2, 30, true);
            must_rollback(&engine, &k4, 30, true);

            // Pessimistic transaction fail on strict level no matter whether `is_pessimistic_lock`.
            let pass = assertion_level != AssertionLevel::Strict;
            prewrite_put(
                &k1,
                b"v1",
                40,
                false,
                41,
                Assertion::NotExist,
                assertion_level,
                pass,
            );
            prewrite_put(
                &k3,
                b"v3",
                40,
                false,
                41,
                Assertion::Exist,
                assertion_level,
                pass,
            );
            must_rollback(&engine, &k1, 40, true);
            must_rollback(&engine, &k3, 40, true);

            must_acquire_pessimistic_lock(&engine, &k2, &k2, 40, 41);
            must_acquire_pessimistic_lock(&engine, &k4, &k4, 40, 41);
            prewrite_put(
                &k2,
                b"v2",
                40,
                true,
                41,
                Assertion::NotExist,
                assertion_level,
                pass,
            );
            prewrite_put(
                &k4,
                b"v4",
                40,
                true,
                41,
                Assertion::Exist,
                assertion_level,
                pass,
            );
            must_rollback(&engine, &k1, 40, true);
            must_rollback(&engine, &k3, 40, true);
        };

        let prepare_rollback = |k: &'_ _| must_rollback(&engine, k, 3, true);
        let prepare_lock_record = |k: &'_ _| {
            must_prewrite_lock(&engine, k, k, 3);
            must_commit(&engine, k, 3, 5);
        };
        let prepare_delete = |k: &'_ _| {
            must_prewrite_put(&engine, k, b"deleted-value", k, 3);
            must_commit(&engine, k, 3, 5);
            must_prewrite_delete(&engine, k, k, 7);
            must_commit(&engine, k, 7, 9);
        };
        let prepare_gc_fence = |k: &'_ _| {
            must_prewrite_put(&engine, k, b"deleted-value", k, 3);
            must_commit(&engine, k, 3, 5);
            must_cleanup_with_gc_fence(&engine, k, 5, 0, 7, true);
        };

        // Test multiple cases without recreating the engine. So use a increasing key prefix to
        // avoid each case interfering each other.
        let mut key_prefix = b'a';

        let mut test_all_levels = |prepare| {
            test(&[key_prefix], AssertionLevel::Off, prepare);
            key_prefix += 1;
            test(&[key_prefix], AssertionLevel::Fast, prepare);
            key_prefix += 1;
            test(&[key_prefix], AssertionLevel::Strict, prepare);
            key_prefix += 1;
        };

        test_all_levels(&|_| ());
        test_all_levels(&prepare_rollback);
        test_all_levels(&prepare_lock_record);
        test_all_levels(&prepare_delete);
        test_all_levels(&prepare_gc_fence);
    }
}<|MERGE_RESOLUTION|>--- conflicted
+++ resolved
@@ -339,8 +339,7 @@
     fn check_for_newer_version<S: Snapshot>(
         &self,
         reader: &mut SnapshotReader<S>,
-<<<<<<< HEAD
-    ) -> Result<Option<Write>> {
+    ) -> Result<Option<(Write, TimeStamp)>> {
         let opt_write = if !self.should_not_exist && reader.cloud_reader.is_some() {
             let cloud_reader = reader.cloud_reader.as_mut().unwrap();
             cloud_reader.get_newer(&self.key, self.txn_props.start_ts)?
@@ -348,10 +347,6 @@
             reader.seek_write(&self.key, TimeStamp::max())?
         };
         match opt_write {
-=======
-    ) -> Result<Option<(Write, TimeStamp)>> {
-        match reader.seek_write(&self.key, TimeStamp::max())? {
->>>>>>> 43b202db
             Some((commit_ts, write)) => {
                 // Abort on writes after our start timestamp ...
                 // If exists a commit version whose commit timestamp is larger than current start
