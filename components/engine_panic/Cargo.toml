[package]
name = "engine_panic"
version = "0.0.1"
description = "An example TiKV storage engine that does nothing but panic"
edition = "2018"
publish = false

[dependencies]
engine_traits = { path = "../engine_traits", default-features = false }
tikv_alloc = { path = "../tikv_alloc" }
# FIXME: Remove this dep from the engine_traits interface
tikv_util = { path = "../tikv_util", default-features = false }
<<<<<<< HEAD
kvproto = { git = "https://github.com/coocood/kvproto.git", rev = "128b6a780ee757fe66484bf324673abb4f868473" }
raft = { version = "0.6.0-alpha", default-features = false, features = ["protobuf-codec"] }
=======
kvproto = { git = "https://github.com/pingcap/kvproto.git" }
raft = { version = "0.7.0", default-features = false, features = ["protobuf-codec"] }
>>>>>>> 43b202db
txn_types = { path = "../txn_types", default-features = false }<|MERGE_RESOLUTION|>--- conflicted
+++ resolved
@@ -10,11 +10,6 @@
 tikv_alloc = { path = "../tikv_alloc" }
 # FIXME: Remove this dep from the engine_traits interface
 tikv_util = { path = "../tikv_util", default-features = false }
-<<<<<<< HEAD
-kvproto = { git = "https://github.com/coocood/kvproto.git", rev = "128b6a780ee757fe66484bf324673abb4f868473" }
-raft = { version = "0.6.0-alpha", default-features = false, features = ["protobuf-codec"] }
-=======
-kvproto = { git = "https://github.com/pingcap/kvproto.git" }
+kvproto = { git = "https://github.com/coocood/kvproto.git", branch = "cloud-native" }
 raft = { version = "0.7.0", default-features = false, features = ["protobuf-codec"] }
->>>>>>> 43b202db
 txn_types = { path = "../txn_types", default-features = false }