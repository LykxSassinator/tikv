// Copyright 2022 TiKV Project Authors. Licensed under Apache-2.0.

use std::{
    fmt::Write,
    path::Path,
    sync::Arc,
    thread,
    time::{Duration, Instant},
};

use encryption_export::{data_key_manager_from_config, DataKeyManager};
use engine_rocks::{RocksEngine, RocksStatistics};
use engine_test::raft::RaftTestEngine;
use engine_traits::{CfName, KvEngine, TabletRegistry, CF_DEFAULT};
use file_system::IoRateLimiter;
use futures::future::BoxFuture;
use grpcio::{ChannelBuilder, Environment};
use kvproto::{
    encryptionpb::EncryptionMethod,
    kvrpcpb::{Context, DiskFullOpt, GetResponse, Mutation, PrewriteResponse},
    metapb,
    raft_cmdpb::{CmdType, RaftCmdRequest, RaftCmdResponse},
    tikvpb::TikvClient,
};
use raftstore::{store::ReadResponse, Result};
use rand::{prelude::SliceRandom, RngCore};
use server::common::ConfiguredRaftEngine;
use tempfile::TempDir;
<<<<<<< HEAD
use test_pd_client::TestPdClient;
use test_raftstore::{new_get_cmd, new_put_cf_cmd, new_request, new_snap_cmd, Config};
=======
use test_raftstore::{new_get_cmd, new_put_cf_cmd, new_request, new_snap_cmd, sleep_ms, Config};
>>>>>>> 977888de
use tikv::{
    server::KvEngineFactoryBuilder,
    storage::{
        kv::{SnapContext, SnapshotExt},
        point_key_range, Engine, Snapshot,
    },
};
use tikv_util::{
    config::ReadableDuration, escape, future::block_on_timeout, time::InstantExt,
    worker::LazyWorker, HandyRwLock,
};
use txn_types::Key;

use crate::{bootstrap_store, cluster::Cluster, ServerCluster, Simulator};

pub fn create_test_engine(
    // TODO: pass it in for all cases.
    id: Option<(u64, u64)>,
    limiter: Option<Arc<IoRateLimiter>>,
    cfg: &Config,
) -> (
    TabletRegistry<RocksEngine>,
    RaftTestEngine,
    Option<Arc<DataKeyManager>>,
    TempDir,
    LazyWorker<String>,
    Arc<RocksStatistics>,
    Option<Arc<RocksStatistics>>,
) {
    let dir = test_util::temp_dir("test_cluster", cfg.prefer_mem);
    let mut cfg = cfg.clone();
    cfg.storage.data_dir = dir.path().to_str().unwrap().to_string();
    cfg.raft_store.raftdb_path = cfg.infer_raft_db_path(None).unwrap();
    cfg.raft_engine.mut_config().dir = cfg.infer_raft_engine_path(None).unwrap();
    let key_manager =
        data_key_manager_from_config(&cfg.security.encryption, dir.path().to_str().unwrap())
            .unwrap()
            .map(Arc::new);
    let cache = cfg.storage.block_cache.build_shared_cache();
    let env = cfg
        .build_shared_rocks_env(key_manager.clone(), limiter)
        .unwrap();

    let sst_worker = LazyWorker::new("sst-recovery");
    let scheduler = sst_worker.scheduler();

    let (raft_engine, raft_statistics) = RaftTestEngine::build(&cfg, &env, &key_manager, &cache);

    if let Some((cluster_id, store_id)) = id {
        assert_ne!(store_id, 0);
        bootstrap_store(&raft_engine, cluster_id, store_id).unwrap();
    }

    let builder = KvEngineFactoryBuilder::new(env, &cfg.tikv, cache, key_manager.clone())
        .sst_recovery_sender(Some(scheduler));

    let factory = Box::new(builder.build());
    let rocks_statistics = factory.rocks_statistics();
    let reg = TabletRegistry::new(factory, dir.path().join("tablet")).unwrap();

    (
        reg,
        raft_engine,
        key_manager,
        dir,
        sst_worker,
        rocks_statistics,
        raft_statistics,
    )
}

/// Keep putting random kvs until specified size limit is reached.
pub fn put_till_size<T: Simulator<EK>, EK: KvEngine>(
    cluster: &mut Cluster<T, EK>,
    limit: u64,
    range: &mut dyn Iterator<Item = u64>,
) -> Vec<u8> {
    put_cf_till_size(cluster, CF_DEFAULT, limit, range)
}

pub fn put_cf_till_size<T: Simulator<EK>, EK: KvEngine>(
    cluster: &mut Cluster<T, EK>,
    cf: &'static str,
    limit: u64,
    range: &mut dyn Iterator<Item = u64>,
) -> Vec<u8> {
    assert!(limit > 0);
    let mut len = 0;
    let mut rng = rand::thread_rng();
    let mut key = String::new();
    let mut value = vec![0; 64];
    while len < limit {
        let batch_size = std::cmp::min(1024, limit - len);
        let mut reqs = vec![];
        for _ in 0..batch_size / 74 + 1 {
            key.clear();
            let key_id = range.next().unwrap();
            write!(key, "{:09}", key_id).unwrap();
            rng.fill_bytes(&mut value);
            // plus 1 for the extra encoding prefix
            len += key.len() as u64 + 1;
            len += value.len() as u64;
            reqs.push(new_put_cf_cmd(cf, key.as_bytes(), &value));
        }
        cluster.batch_put(key.as_bytes(), reqs).unwrap();
        // Approximate size of memtable is inaccurate for small data,
        // we flush it to SST so we can use the size properties instead.
        cluster.must_flush_cf(cf, true);
    }
    key.into_bytes()
}

pub fn configure_for_encryption(config: &mut Config) {
    let manifest_dir = Path::new(env!("CARGO_MANIFEST_DIR"));

    let cfg = &mut config.security.encryption;
    cfg.data_encryption_method = EncryptionMethod::Aes128Ctr;
    cfg.data_key_rotation_period = ReadableDuration(Duration::from_millis(100));
    cfg.master_key = test_util::new_test_file_master_key(manifest_dir);
}

pub fn configure_for_snapshot(config: &mut Config) {
    // Truncate the log quickly so that we can force sending snapshot.
    config.raft_store.raft_log_gc_tick_interval = ReadableDuration::millis(20);
    config.raft_store.raft_log_gc_count_limit = Some(2);
    config.raft_store.merge_max_log_gap = 1;
    config.raft_store.snap_mgr_gc_tick_interval = ReadableDuration::millis(50);
    configure_for_encryption(config);
}

pub fn configure_for_lease_read_v2<T: Simulator<EK>, EK: KvEngine>(
    cluster: &mut Cluster<T, EK>,
    base_tick_ms: Option<u64>,
    election_ticks: Option<usize>,
) -> Duration {
    if let Some(base_tick_ms) = base_tick_ms {
        cluster.cfg.raft_store.raft_base_tick_interval = ReadableDuration::millis(base_tick_ms);
    }
    let base_tick_interval = cluster.cfg.raft_store.raft_base_tick_interval.0;
    if let Some(election_ticks) = election_ticks {
        cluster.cfg.raft_store.raft_election_timeout_ticks = election_ticks;
    }
    let election_ticks = cluster.cfg.raft_store.raft_election_timeout_ticks as u32;
    let election_timeout = base_tick_interval * election_ticks;
    // Adjust max leader lease.
    cluster.cfg.raft_store.raft_store_max_leader_lease =
        ReadableDuration(election_timeout - base_tick_interval);
    // Use large peer check interval, abnormal and max leader missing duration to
    // make a valid config, that is election timeout x 2 < peer stale state
    // check < abnormal < max leader missing duration.
    cluster.cfg.raft_store.peer_stale_state_check_interval = ReadableDuration(election_timeout * 3);
    cluster.cfg.raft_store.abnormal_leader_missing_duration =
        ReadableDuration(election_timeout * 4);
    cluster.cfg.raft_store.max_leader_missing_duration = ReadableDuration(election_timeout * 5);

    election_timeout
}

pub fn wait_for_synced(
    cluster: &mut Cluster<ServerCluster<RocksEngine>, RocksEngine>,
    node_id: u64,
    region_id: u64,
) {
    let mut storage = cluster
        .sim
        .read()
        .unwrap()
        .storages
        .get(&node_id)
        .unwrap()
        .clone();
    let leader = cluster.leader_of_region(region_id).unwrap();
    let epoch = cluster.get_region_epoch(region_id);
    let mut ctx = Context::default();
    ctx.set_region_id(region_id);
    ctx.set_peer(leader);
    ctx.set_region_epoch(epoch);
    let snap_ctx = SnapContext {
        pb_ctx: &ctx,
        ..Default::default()
    };
    let snapshot = storage.snapshot(snap_ctx).unwrap();
    let txn_ext = snapshot.txn_ext.clone().unwrap();
    for retry in 0..10 {
        if txn_ext.is_max_ts_synced() {
            break;
        }
        thread::sleep(Duration::from_millis(1 << retry));
    }
    assert!(snapshot.ext().is_max_ts_synced());
}

// Issue a read request on the specified peer.
pub fn read_on_peer<T: Simulator<EK>, EK: KvEngine>(
    cluster: &mut Cluster<T, EK>,
    peer: metapb::Peer,
    region: metapb::Region,
    key: &[u8],
    read_quorum: bool,
    timeout: Duration,
) -> Result<RaftCmdResponse> {
    let mut request = new_request(
        region.get_id(),
        region.get_region_epoch().clone(),
        vec![new_get_cmd(key)],
        read_quorum,
    );
    request.mut_header().set_peer(peer);
    cluster.read(None, request, timeout)
}

pub fn async_read_on_peer<T: Simulator<EK>, EK: KvEngine>(
    cluster: &mut Cluster<T, EK>,
    peer: metapb::Peer,
    region: metapb::Region,
    key: &[u8],
    read_quorum: bool,
    replica_read: bool,
) -> BoxFuture<'static, RaftCmdResponse> {
    let mut request = new_request(
        region.get_id(),
        region.get_region_epoch().clone(),
        vec![new_get_cmd(key)],
        read_quorum,
    );
    request.mut_header().set_peer(peer);
    request.mut_header().set_replica_read(replica_read);
    let node_id = request.get_header().get_peer().get_store_id();
    let f = cluster.sim.wl().async_read(node_id, request);
    Box::pin(async move { f.await.unwrap() })
}

pub fn batch_read_on_peer<T: Simulator<EK>, EK: KvEngine>(
    cluster: &mut Cluster<T, EK>,
    requests: &[(metapb::Peer, metapb::Region)],
) -> Vec<ReadResponse<<EK as KvEngine>::Snapshot>> {
    let mut results = vec![];
    for (peer, region) in requests {
        let node_id = peer.get_store_id();
        let mut request = new_request(
            region.get_id(),
            region.get_region_epoch().clone(),
            vec![new_snap_cmd()],
            false,
        );
        request.mut_header().set_peer(peer.clone());
        let snap = cluster.sim.wl().async_snapshot(node_id, request);
        let resp = block_on_timeout(
            async move {
                match snap.await {
                    Ok(snap) => ReadResponse {
                        response: Default::default(),
                        snapshot: Some(snap),
                        txn_extra_op: Default::default(),
                    },
                    Err(resp) => ReadResponse {
                        response: resp,
                        snapshot: None,
                        txn_extra_op: Default::default(),
                    },
                }
            },
            Duration::from_secs(1),
        )
        .unwrap();
        results.push(resp);
    }
    results
}

pub fn async_read_index_on_peer<T: Simulator<EK>, EK: KvEngine>(
    cluster: &mut Cluster<T, EK>,
    peer: metapb::Peer,
    region: metapb::Region,
    key: &[u8],
    read_quorum: bool,
) -> BoxFuture<'static, RaftCmdResponse> {
    let mut cmd = new_get_cmd(key);
    cmd.mut_read_index().set_start_ts(u64::MAX);
    cmd.mut_read_index()
        .mut_key_ranges()
        .push(point_key_range(Key::from_raw(key)));
    let mut request = new_request(
        region.get_id(),
        region.get_region_epoch().clone(),
        vec![cmd],
        read_quorum,
    );
    // Use replica read to issue a read index.
    request.mut_header().set_replica_read(true);
    request.mut_header().set_peer(peer);
    let node_id = request.get_header().get_peer().get_store_id();
    let f = cluster.sim.wl().async_read(node_id, request);
    Box::pin(async move { f.await.unwrap() })
}

pub fn async_command_on_node<T: Simulator<EK>, EK: KvEngine>(
    cluster: &mut Cluster<T, EK>,
    node_id: u64,
    request: RaftCmdRequest,
) -> BoxFuture<'static, RaftCmdResponse> {
    cluster.sim.wl().async_command_on_node(node_id, request)
}

pub fn test_delete_range<T: Simulator<EK>, EK: KvEngine>(cluster: &mut Cluster<T, EK>, cf: CfName) {
    let data_set: Vec<_> = (1..500)
        .map(|i| {
            (
                format!("key{:08}", i).into_bytes(),
                format!("value{}", i).into_bytes(),
            )
        })
        .collect();
    for kvs in data_set.chunks(50) {
        let requests = kvs.iter().map(|(k, v)| new_put_cf_cmd(cf, k, v)).collect();
        // key9 is always the last region.
        cluster.batch_put(b"key9", requests).unwrap();
    }

    // delete_range request with notify_only set should not actually delete data.
    cluster.must_notify_delete_range_cf(cf, b"", b"");

    let mut rng = rand::thread_rng();
    for _ in 0..50 {
        let (k, v) = data_set.choose(&mut rng).unwrap();
        assert_eq!(cluster.get_cf(cf, k).unwrap(), *v);
    }

    // Empty keys means the whole range.
    cluster.must_delete_range_cf(cf, b"", b"");

    for _ in 0..50 {
        let k = &data_set.choose(&mut rng).unwrap().0;
        assert!(cluster.get_cf(cf, k).is_none());
    }
}

pub fn must_get_value(resp: &RaftCmdResponse) -> Vec<u8> {
    if resp.get_header().has_error() {
        panic!("failed to read {:?}", resp);
    }
    assert_eq!(resp.get_responses().len(), 1);
    assert_eq!(resp.get_responses()[0].get_cmd_type(), CmdType::Get);
    assert!(resp.get_responses()[0].has_get());
    resp.get_responses()[0].get_get().get_value().to_vec()
}

pub fn must_read_on_peer<T: Simulator<EK>, EK: KvEngine>(
    cluster: &mut Cluster<T, EK>,
    peer: metapb::Peer,
    region: metapb::Region,
    key: &[u8],
    value: &[u8],
) {
    let timeout = Duration::from_secs(5);
    match read_on_peer(cluster, peer, region, key, false, timeout) {
        Ok(ref resp) if value == must_get_value(resp).as_slice() => (),
        other => panic!(
            "read key {}, expect value {:?}, got {:?}",
            log_wrappers::hex_encode_upper(key),
            value,
            other
        ),
    }
}

pub fn must_error_read_on_peer<T: Simulator<EK>, EK: KvEngine>(
    cluster: &mut Cluster<T, EK>,
    peer: metapb::Peer,
    region: metapb::Region,
    key: &[u8],
    timeout: Duration,
) {
    if let Ok(mut resp) = read_on_peer(cluster, peer, region, key, false, timeout) {
        if !resp.get_header().has_error() {
            let value = resp.mut_responses()[0].mut_get().take_value();
            panic!(
                "key {}, expect error but got {}",
                log_wrappers::hex_encode_upper(key),
                escape(&value)
            );
        }
    }
}

pub fn put_with_timeout<T: Simulator<EK>, EK: KvEngine>(
    cluster: &mut Cluster<T, EK>,
    node_id: u64,
    key: &[u8],
    value: &[u8],
    timeout: Duration,
) -> Result<RaftCmdResponse> {
    let mut region = cluster.get_region(key);
    let region_id = region.get_id();
    let mut req = new_request(
        region_id,
        region.take_region_epoch(),
        vec![new_put_cf_cmd(CF_DEFAULT, key, value)],
        false,
    );
    req.mut_header().set_peer(
        region
            .get_peers()
            .iter()
            .find(|p| p.store_id == node_id)
            .unwrap()
            .clone(),
    );
    cluster.call_command_on_node(node_id, req, timeout)
}

pub fn wait_down_peers<T: Simulator<EK>, EK: KvEngine>(
    cluster: &Cluster<T, EK>,
    count: u64,
    peer: Option<u64>,
) {
    let mut peers = cluster.get_down_peers();
    for _ in 1..1000 {
        if peers.len() == count as usize && peer.as_ref().map_or(true, |p| peers.contains_key(p)) {
            return;
        }
        std::thread::sleep(Duration::from_millis(10));
        peers = cluster.get_down_peers();
    }
    panic!(
        "got {:?}, want {} peers which should include {:?}",
        peers, count, peer
    );
}

<<<<<<< HEAD
pub struct PeerClient {
    pub cli: TikvClient,
    pub ctx: Context,
}

impl PeerClient {
    pub fn new<EK: KvEngine>(
        cluster: &Cluster<ServerCluster<EK>, EK>,
        region_id: u64,
        peer: metapb::Peer,
    ) -> PeerClient {
        let cli = {
            let env = Arc::new(Environment::new(1));
            let channel =
                ChannelBuilder::new(env).connect(&cluster.sim.rl().get_addr(peer.get_store_id()));
            TikvClient::new(channel)
        };
        let ctx = {
            let epoch = cluster.get_region_epoch(region_id);
            let mut ctx = Context::default();
            ctx.set_region_id(region_id);
            ctx.set_peer(peer);
            ctx.set_region_epoch(epoch);
            ctx
        };
        PeerClient { cli, ctx }
    }

    pub fn kv_read(&self, key: Vec<u8>, ts: u64) -> GetResponse {
        test_raftstore::kv_read(&self.cli, self.ctx.clone(), key, ts)
    }

    pub fn must_kv_read_equal(&self, key: Vec<u8>, val: Vec<u8>, ts: u64) {
        test_raftstore::must_kv_read_equal(&self.cli, self.ctx.clone(), key, val, ts)
    }

    pub fn must_kv_write(&self, pd_client: &TestPdClient, kvs: Vec<Mutation>, pk: Vec<u8>) -> u64 {
        test_raftstore::must_kv_write(pd_client, &self.cli, self.ctx.clone(), kvs, pk)
    }

    pub fn must_kv_prewrite(&self, muts: Vec<Mutation>, pk: Vec<u8>, ts: u64) {
        test_raftstore::must_kv_prewrite(&self.cli, self.ctx.clone(), muts, pk, ts)
    }

    pub fn try_kv_prewrite(
        &self,
        muts: Vec<Mutation>,
        pk: Vec<u8>,
        ts: u64,
        opt: DiskFullOpt,
    ) -> PrewriteResponse {
        let mut ctx = self.ctx.clone();
        ctx.disk_full_opt = opt;
        test_raftstore::try_kv_prewrite(&self.cli, ctx, muts, pk, ts)
    }

    pub fn must_kv_prewrite_async_commit(&self, muts: Vec<Mutation>, pk: Vec<u8>, ts: u64) {
        test_raftstore::must_kv_prewrite_with(
            &self.cli,
            self.ctx.clone(),
            muts,
            pk,
            ts,
            0,
            true,
            false,
        )
    }

    pub fn must_kv_prewrite_one_pc(&self, muts: Vec<Mutation>, pk: Vec<u8>, ts: u64) {
        test_raftstore::must_kv_prewrite_with(
            &self.cli,
            self.ctx.clone(),
            muts,
            pk,
            ts,
            0,
            false,
            true,
        )
    }

    pub fn must_kv_commit(&self, keys: Vec<Vec<u8>>, start_ts: u64, commit_ts: u64) {
        test_raftstore::must_kv_commit(
            &self.cli,
            self.ctx.clone(),
            keys,
            start_ts,
            commit_ts,
            commit_ts,
        )
    }

    pub fn must_kv_rollback(&self, keys: Vec<Vec<u8>>, start_ts: u64) {
        test_raftstore::must_kv_rollback(&self.cli, self.ctx.clone(), keys, start_ts)
    }

    pub fn must_kv_pessimistic_lock(&self, key: Vec<u8>, ts: u64) {
        test_raftstore::must_kv_pessimistic_lock(&self.cli, self.ctx.clone(), key, ts)
    }

    pub fn must_kv_pessimistic_rollback(&self, key: Vec<u8>, ts: u64) {
        test_raftstore::must_kv_pessimistic_rollback(&self.cli, self.ctx.clone(), key, ts, ts)
=======
pub fn wait_region_epoch_change<T: Simulator<EK>, EK: KvEngine>(
    cluster: &Cluster<T, EK>,
    waited_region: &metapb::Region,
    timeout: Duration,
) {
    let timer = Instant::now();
    loop {
        if waited_region.get_region_epoch().get_version()
            == cluster
                .get_region_epoch(waited_region.get_id())
                .get_version()
        {
            if timer.saturating_elapsed() > timeout {
                panic!(
                    "region {:?}, region epoch is still not changed.",
                    waited_region
                );
            }
        } else {
            break;
        }
        sleep_ms(10);
>>>>>>> 977888de
    }
}<|MERGE_RESOLUTION|>--- conflicted
+++ resolved
@@ -26,12 +26,8 @@
 use rand::{prelude::SliceRandom, RngCore};
 use server::common::ConfiguredRaftEngine;
 use tempfile::TempDir;
-<<<<<<< HEAD
 use test_pd_client::TestPdClient;
-use test_raftstore::{new_get_cmd, new_put_cf_cmd, new_request, new_snap_cmd, Config};
-=======
 use test_raftstore::{new_get_cmd, new_put_cf_cmd, new_request, new_snap_cmd, sleep_ms, Config};
->>>>>>> 977888de
 use tikv::{
     server::KvEngineFactoryBuilder,
     storage::{
@@ -462,111 +458,6 @@
     );
 }
 
-<<<<<<< HEAD
-pub struct PeerClient {
-    pub cli: TikvClient,
-    pub ctx: Context,
-}
-
-impl PeerClient {
-    pub fn new<EK: KvEngine>(
-        cluster: &Cluster<ServerCluster<EK>, EK>,
-        region_id: u64,
-        peer: metapb::Peer,
-    ) -> PeerClient {
-        let cli = {
-            let env = Arc::new(Environment::new(1));
-            let channel =
-                ChannelBuilder::new(env).connect(&cluster.sim.rl().get_addr(peer.get_store_id()));
-            TikvClient::new(channel)
-        };
-        let ctx = {
-            let epoch = cluster.get_region_epoch(region_id);
-            let mut ctx = Context::default();
-            ctx.set_region_id(region_id);
-            ctx.set_peer(peer);
-            ctx.set_region_epoch(epoch);
-            ctx
-        };
-        PeerClient { cli, ctx }
-    }
-
-    pub fn kv_read(&self, key: Vec<u8>, ts: u64) -> GetResponse {
-        test_raftstore::kv_read(&self.cli, self.ctx.clone(), key, ts)
-    }
-
-    pub fn must_kv_read_equal(&self, key: Vec<u8>, val: Vec<u8>, ts: u64) {
-        test_raftstore::must_kv_read_equal(&self.cli, self.ctx.clone(), key, val, ts)
-    }
-
-    pub fn must_kv_write(&self, pd_client: &TestPdClient, kvs: Vec<Mutation>, pk: Vec<u8>) -> u64 {
-        test_raftstore::must_kv_write(pd_client, &self.cli, self.ctx.clone(), kvs, pk)
-    }
-
-    pub fn must_kv_prewrite(&self, muts: Vec<Mutation>, pk: Vec<u8>, ts: u64) {
-        test_raftstore::must_kv_prewrite(&self.cli, self.ctx.clone(), muts, pk, ts)
-    }
-
-    pub fn try_kv_prewrite(
-        &self,
-        muts: Vec<Mutation>,
-        pk: Vec<u8>,
-        ts: u64,
-        opt: DiskFullOpt,
-    ) -> PrewriteResponse {
-        let mut ctx = self.ctx.clone();
-        ctx.disk_full_opt = opt;
-        test_raftstore::try_kv_prewrite(&self.cli, ctx, muts, pk, ts)
-    }
-
-    pub fn must_kv_prewrite_async_commit(&self, muts: Vec<Mutation>, pk: Vec<u8>, ts: u64) {
-        test_raftstore::must_kv_prewrite_with(
-            &self.cli,
-            self.ctx.clone(),
-            muts,
-            pk,
-            ts,
-            0,
-            true,
-            false,
-        )
-    }
-
-    pub fn must_kv_prewrite_one_pc(&self, muts: Vec<Mutation>, pk: Vec<u8>, ts: u64) {
-        test_raftstore::must_kv_prewrite_with(
-            &self.cli,
-            self.ctx.clone(),
-            muts,
-            pk,
-            ts,
-            0,
-            false,
-            true,
-        )
-    }
-
-    pub fn must_kv_commit(&self, keys: Vec<Vec<u8>>, start_ts: u64, commit_ts: u64) {
-        test_raftstore::must_kv_commit(
-            &self.cli,
-            self.ctx.clone(),
-            keys,
-            start_ts,
-            commit_ts,
-            commit_ts,
-        )
-    }
-
-    pub fn must_kv_rollback(&self, keys: Vec<Vec<u8>>, start_ts: u64) {
-        test_raftstore::must_kv_rollback(&self.cli, self.ctx.clone(), keys, start_ts)
-    }
-
-    pub fn must_kv_pessimistic_lock(&self, key: Vec<u8>, ts: u64) {
-        test_raftstore::must_kv_pessimistic_lock(&self.cli, self.ctx.clone(), key, ts)
-    }
-
-    pub fn must_kv_pessimistic_rollback(&self, key: Vec<u8>, ts: u64) {
-        test_raftstore::must_kv_pessimistic_rollback(&self.cli, self.ctx.clone(), key, ts, ts)
-=======
 pub fn wait_region_epoch_change<T: Simulator<EK>, EK: KvEngine>(
     cluster: &Cluster<T, EK>,
     waited_region: &metapb::Region,
@@ -589,6 +480,111 @@
             break;
         }
         sleep_ms(10);
->>>>>>> 977888de
+    }
+}
+
+pub struct PeerClient {
+    pub cli: TikvClient,
+    pub ctx: Context,
+}
+
+impl PeerClient {
+    pub fn new<EK: KvEngine>(
+        cluster: &Cluster<ServerCluster<EK>, EK>,
+        region_id: u64,
+        peer: metapb::Peer,
+    ) -> PeerClient {
+        let cli = {
+            let env = Arc::new(Environment::new(1));
+            let channel =
+                ChannelBuilder::new(env).connect(&cluster.sim.rl().get_addr(peer.get_store_id()));
+            TikvClient::new(channel)
+        };
+        let ctx = {
+            let epoch = cluster.get_region_epoch(region_id);
+            let mut ctx = Context::default();
+            ctx.set_region_id(region_id);
+            ctx.set_peer(peer);
+            ctx.set_region_epoch(epoch);
+            ctx
+        };
+        PeerClient { cli, ctx }
+    }
+
+    pub fn kv_read(&self, key: Vec<u8>, ts: u64) -> GetResponse {
+        test_raftstore::kv_read(&self.cli, self.ctx.clone(), key, ts)
+    }
+
+    pub fn must_kv_read_equal(&self, key: Vec<u8>, val: Vec<u8>, ts: u64) {
+        test_raftstore::must_kv_read_equal(&self.cli, self.ctx.clone(), key, val, ts)
+    }
+
+    pub fn must_kv_write(&self, pd_client: &TestPdClient, kvs: Vec<Mutation>, pk: Vec<u8>) -> u64 {
+        test_raftstore::must_kv_write(pd_client, &self.cli, self.ctx.clone(), kvs, pk)
+    }
+
+    pub fn must_kv_prewrite(&self, muts: Vec<Mutation>, pk: Vec<u8>, ts: u64) {
+        test_raftstore::must_kv_prewrite(&self.cli, self.ctx.clone(), muts, pk, ts)
+    }
+
+    pub fn try_kv_prewrite(
+        &self,
+        muts: Vec<Mutation>,
+        pk: Vec<u8>,
+        ts: u64,
+        opt: DiskFullOpt,
+    ) -> PrewriteResponse {
+        let mut ctx = self.ctx.clone();
+        ctx.disk_full_opt = opt;
+        test_raftstore::try_kv_prewrite(&self.cli, ctx, muts, pk, ts)
+    }
+
+    pub fn must_kv_prewrite_async_commit(&self, muts: Vec<Mutation>, pk: Vec<u8>, ts: u64) {
+        test_raftstore::must_kv_prewrite_with(
+            &self.cli,
+            self.ctx.clone(),
+            muts,
+            pk,
+            ts,
+            0,
+            true,
+            false,
+        )
+    }
+
+    pub fn must_kv_prewrite_one_pc(&self, muts: Vec<Mutation>, pk: Vec<u8>, ts: u64) {
+        test_raftstore::must_kv_prewrite_with(
+            &self.cli,
+            self.ctx.clone(),
+            muts,
+            pk,
+            ts,
+            0,
+            false,
+            true,
+        )
+    }
+
+    pub fn must_kv_commit(&self, keys: Vec<Vec<u8>>, start_ts: u64, commit_ts: u64) {
+        test_raftstore::must_kv_commit(
+            &self.cli,
+            self.ctx.clone(),
+            keys,
+            start_ts,
+            commit_ts,
+            commit_ts,
+        )
+    }
+
+    pub fn must_kv_rollback(&self, keys: Vec<Vec<u8>>, start_ts: u64) {
+        test_raftstore::must_kv_rollback(&self.cli, self.ctx.clone(), keys, start_ts)
+    }
+
+    pub fn must_kv_pessimistic_lock(&self, key: Vec<u8>, ts: u64) {
+        test_raftstore::must_kv_pessimistic_lock(&self.cli, self.ctx.clone(), key, ts)
+    }
+
+    pub fn must_kv_pessimistic_rollback(&self, key: Vec<u8>, ts: u64) {
+        test_raftstore::must_kv_pessimistic_rollback(&self.cli, self.ctx.clone(), key, ts, ts)
     }
 }