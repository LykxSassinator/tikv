// Copyright 2021 TiKV Project Authors. Licensed under Apache-2.0.

use std::{thread, time::Duration};

use kvproto::{
    disk_usage::DiskUsage,
    kvrpcpb::{DiskFullOpt, Op},
    raft_cmdpb::*,
};
use raft::eraftpb::MessageType;
use raftstore::store::msg::*;
use test_raftstore::*;
use test_raftstore_macro::test_case;
use tikv_util::{config::ReadableDuration, future::block_on_timeout, time::Instant};

fn assert_disk_full(resp: &RaftCmdResponse) {
    assert!(resp.get_header().get_error().has_disk_full());
}

fn disk_full_stores(resp: &RaftCmdResponse) -> Vec<u64> {
    let region_error = resp.get_header().get_error();
    assert!(region_error.has_disk_full());
    let mut stores = region_error.get_disk_full().get_store_id().to_vec();
    stores.sort_unstable();
    stores
}

fn get_fp(usage: DiskUsage, store_id: u64) -> String {
    match usage {
        DiskUsage::AlmostFull => format!("disk_almost_full_peer_{}", store_id),
        DiskUsage::AlreadyFull => format!("disk_already_full_peer_{}", store_id),
        _ => unreachable!(),
    }
}

// check the region new leader is elected.
<<<<<<< HEAD
macro_rules! assert_region_leader_changed {
    ($cluster:expr, $region_id:expr, $original_leader:expr) => {{
        let timer = Instant::now();
        loop {
            if timer.saturating_elapsed() > Duration::from_secs(5) {
                panic!("Leader cannot change when the only disk full node is leader");
            }
            let new_leader = $cluster.query_leader(1, $region_id, Duration::from_secs(1));
            if new_leader.is_none() {
                sleep_ms(10);
                continue;
            }
            if new_leader.unwrap().get_id() == $original_leader {
                sleep_ms(10);
                continue;
            } else {
                break;
            }
=======
fn assert_region_leader_changed<T: Simulator>(
    cluster: &mut Cluster<T>,
    region_id: u64,
    original_leader: u64,
) {
    let timer = Instant::now();
    loop {
        if timer.saturating_elapsed() > Duration::from_secs(5) {
            panic!("Leader cannot change when the only disk full node is leader");
>>>>>>> 312e0fb7
        }
    }};
}

macro_rules! ensure_disk_usage_is_reported {
    ($cluster:expr, $peer_id:expr, $store_id:expr, $region:expr) => {{
        let peer = new_peer($store_id, $peer_id);
        let key = $region.get_start_key();
        let ch = async_read_on_peer($cluster, peer, $region.clone(), key, true, true);
        block_on_timeout(ch, Duration::from_secs(1)).unwrap();
    }};
}

#[test_case(test_raftstore::new_node_cluster)]
#[test_case(test_raftstore_v2::new_node_cluster)]
fn test_disk_full_leader_behaviors() {
    for usage in [DiskUsage::AlmostFull, DiskUsage::AlreadyFull] {
        let mut cluster = new_cluster(0, 3);
        cluster.pd_client.disable_default_operator();
        cluster.run();

        // To ensure all replicas are not pending.
        cluster.must_put(b"k1", b"v1");
        must_get_equal(&cluster.get_engine(1), b"k1", b"v1");
        must_get_equal(&cluster.get_engine(2), b"k1", b"v1");
        must_get_equal(&cluster.get_engine(3), b"k1", b"v1");

        cluster.must_transfer_leader(1, new_peer(1, 1));
        fail::cfg(get_fp(usage, 1), "return").unwrap();

        // Test new normal proposals won't be allowed when disk is full.
        let old_last_index = cluster.raft_local_state(1, 1).last_index;
        let rx = cluster.async_put(b"k2", b"v2").unwrap();
        assert_disk_full(&block_on_timeout(rx, Duration::from_secs(2)).unwrap());
        let new_last_index = cluster.raft_local_state(1, 1).last_index;
        assert_eq!(old_last_index, new_last_index);

        assert_region_leader_changed!(&cluster, 1, 1);
        fail::remove(get_fp(usage, 1));
        cluster.must_transfer_leader(1, new_peer(1, 1));
        fail::cfg(get_fp(usage, 1), "return").unwrap();

        // merge/split is only allowed on disk almost full.
        if usage != DiskUsage::AlreadyFull {
            // Test split must be allowed when disk is full.
            let region = cluster.get_region(b"k1");
            cluster.must_split(&region, b"k1");
        }
        // Test transfer leader should be allowed.
        cluster.must_transfer_leader(1, new_peer(2, 2));

        // Transfer the leadership back to store 1.
        fail::remove(get_fp(usage, 1));
        cluster.must_transfer_leader(1, new_peer(1, 1));
        fail::cfg(get_fp(usage, 1), "return").unwrap();

        // Test remove peer should be allowed.
        cluster.pd_client.must_remove_peer(1, new_peer(3, 3));
        must_get_none(&cluster.get_engine(3), b"k1");

<<<<<<< HEAD
        // Test add peer should be allowed. It must be a higher peer-id in v2.
        cluster.pd_client.must_add_peer(1, new_peer(3, 4));
        must_get_equal(&cluster.get_engine(3), b"k1", b"v1");
=======
    assert_region_leader_changed(&mut cluster, 1, 1);
    fail::remove(get_fp(usage, 1));
    cluster.must_transfer_leader(1, new_peer(1, 1));
    fail::cfg(get_fp(usage, 1), "return").unwrap();
>>>>>>> 312e0fb7

        fail::remove(get_fp(usage, 1));
    }
}

#[test_case(test_raftstore::new_node_cluster)]
#[test_case(test_raftstore_v2::new_node_cluster)]
fn test_disk_full_follower_behaviors() {
    for usage in [DiskUsage::AlmostFull, DiskUsage::AlreadyFull] {
        // test_disk_full_func(usage);
        let mut cluster = new_cluster(0, 3);
        cluster.pd_client.disable_default_operator();
        cluster.run();

        // To ensure all replicas are not pending.
        cluster.must_put(b"k1", b"v1");
        must_get_equal(&cluster.get_engine(1), b"k1", b"v1");
        must_get_equal(&cluster.get_engine(2), b"k1", b"v1");
        must_get_equal(&cluster.get_engine(3), b"k1", b"v1");

        cluster.must_transfer_leader(1, new_peer(1, 1));
        fail::cfg(get_fp(usage, 2), "return").unwrap();

        // Test followers will reject pre-transfer-leader command.
        let epoch = cluster.get_region_epoch(1);
        let transfer = new_admin_request(1, &epoch, new_transfer_leader_cmd(new_peer(2, 2)));
        cluster
            .call_command_on_leader(transfer, Duration::from_secs(3))
            .unwrap();
        assert_eq!(cluster.leader_of_region(1).unwrap(), new_peer(1, 1));
        cluster.must_put(b"k2", b"v2");

        // Test leader shouldn't append entries to disk full followers.
        let old_last_index = cluster.raft_local_state(1, 2).last_index;
        cluster.must_put(b"k3", b"v3");
        let new_last_index = cluster.raft_local_state(1, 2).last_index;
        assert_eq!(old_last_index, new_last_index);
        must_get_none(&cluster.get_engine(2), b"k3");

        // Test followers will response votes when disk is full.
        cluster.add_send_filter(CloneFilterFactory(
            RegionPacketFilter::new(1, 1)
                .direction(Direction::Send)
                .msg_type(MessageType::MsgRequestVoteResponse),
        ));
        cluster.must_transfer_leader(1, new_peer(3, 3));

        fail::remove(get_fp(usage, 2));
    }
}

#[test_case(test_raftstore::new_server_cluster)]
#[test_case(test_raftstore_v2::new_server_cluster)]
fn test_disk_full_txn_behaviors() {
    let usage = DiskUsage::AlmostFull;
    let mut cluster = new_cluster(0, 3);
    cluster.pd_client.disable_default_operator();
    cluster.run();

    // To ensure all replicas are not pending.
    cluster.must_put(b"k1", b"v1");
    must_get_equal(&cluster.get_engine(1), b"k1", b"v1");
    must_get_equal(&cluster.get_engine(2), b"k1", b"v1");
    must_get_equal(&cluster.get_engine(3), b"k1", b"v1");

    cluster.must_transfer_leader(1, new_peer(1, 1));
    fail::cfg(get_fp(usage, 1), "return").unwrap();

    // Test normal prewrite is not allowed.
    let pd_client = cluster.pd_client.clone();
    let lead_client = PeerClient::new(&cluster, 1, new_peer(1, 1));
    let prewrite_ts = get_tso(&pd_client);
    let res = lead_client.try_kv_prewrite(
        vec![new_mutation(Op::Put, b"k3", b"v3")],
        b"k3".to_vec(),
        prewrite_ts,
        DiskFullOpt::NotAllowedOnFull,
    );
    assert!(res.get_region_error().has_disk_full());
<<<<<<< HEAD
    assert_region_leader_changed!(&cluster, 1, 1);
=======
    assert_region_leader_changed(&mut cluster, 1, 1);
>>>>>>> 312e0fb7

    fail::remove(get_fp(usage, 1));
    cluster.must_transfer_leader(1, new_peer(1, 1));
    let prewrite_ts = get_tso(&pd_client);
    lead_client.must_kv_prewrite(
        vec![new_mutation(Op::Put, b"k4", b"v4")],
        b"k4".to_vec(),
        prewrite_ts,
    );

    // Test commit is allowed.
    fail::cfg(get_fp(usage, 1), "return").unwrap();
    let commit_ts = get_tso(&pd_client);
    lead_client.must_kv_commit(vec![b"k4".to_vec()], prewrite_ts, commit_ts);
    lead_client.must_kv_read_equal(b"k4".to_vec(), b"v4".to_vec(), commit_ts);

    // Test prewrite is allowed with a special `DiskFullOpt` flag.
    let prewrite_ts = get_tso(&pd_client);
    let res = lead_client.try_kv_prewrite(
        vec![new_mutation(Op::Put, b"k5", b"v5")],
        b"k5".to_vec(),
        prewrite_ts,
        DiskFullOpt::AllowedOnAlmostFull,
    );
    assert!(!res.get_region_error().has_disk_full());
    let commit_ts = get_tso(&pd_client);
    lead_client.must_kv_commit(vec![b"k5".to_vec()], prewrite_ts, commit_ts);
    assert!(!res.get_region_error().has_disk_full());

    fail::remove(get_fp(usage, 1));
    let lead_client = PeerClient::new(&cluster, 1, new_peer(1, 1));
    let prewrite_ts = get_tso(&pd_client);
    lead_client.must_kv_prewrite(
        vec![new_mutation(Op::Put, b"k6", b"v6")],
        b"k6".to_vec(),
        prewrite_ts,
    );

    // Test rollback must be allowed.
    fail::cfg(get_fp(usage, 1), "return").unwrap();
    PeerClient::new(&cluster, 1, new_peer(1, 1))
        .must_kv_rollback(vec![b"k6".to_vec()], prewrite_ts);

    fail::remove(get_fp(usage, 1));
    let start_ts = get_tso(&pd_client);
    lead_client.must_kv_pessimistic_lock(b"k7".to_vec(), start_ts);

    // Test pessimistic commit is allowed.
    fail::cfg(get_fp(usage, 1), "return").unwrap();
    let res = lead_client.try_kv_prewrite(
        vec![new_mutation(Op::Put, b"k7", b"v7")],
        b"k7".to_vec(),
        start_ts,
        DiskFullOpt::AllowedOnAlmostFull,
    );
    assert!(!res.get_region_error().has_disk_full());
    lead_client.must_kv_commit(vec![b"k7".to_vec()], start_ts, get_tso(&pd_client));

    fail::remove(get_fp(usage, 1));
    let lock_ts = get_tso(&pd_client);
    lead_client.must_kv_pessimistic_lock(b"k8".to_vec(), lock_ts);

    // Test pessimistic rollback is allowed.
    fail::cfg(get_fp(usage, 1), "return").unwrap();
    lead_client.must_kv_pessimistic_rollback(b"k8".to_vec(), lock_ts);

    fail::remove(get_fp(usage, 1));
}

#[test_case(test_raftstore::new_node_cluster)]
#[test_case(test_raftstore_v2::new_node_cluster)]
fn test_majority_disk_full() {
    let mut cluster = new_cluster(0, 3);
    // To ensure the thread has full store disk usage infomation.
    cluster.cfg.raft_store.store_batch_system.pool_size = 1;
    cluster.pd_client.disable_default_operator();
    cluster.run();

    // To ensure all replicas are not pending.
    cluster.must_put(b"k1", b"v1");
    must_get_equal(&cluster.get_engine(1), b"k1", b"v1");
    must_get_equal(&cluster.get_engine(2), b"k1", b"v1");
    must_get_equal(&cluster.get_engine(3), b"k1", b"v1");

    cluster.must_transfer_leader(1, new_peer(1, 1));
    let region = cluster.get_region(b"k1");
    let epoch = region.get_region_epoch().clone();

    // To ensure followers have reported disk usages to the leader.
    for i in 1..3 {
        fail::cfg(get_fp(DiskUsage::AlmostFull, i + 1), "return").unwrap();
        ensure_disk_usage_is_reported!(&mut cluster, i + 1, i + 1, &region);
    }

    // Normal proposals will be rejected because of majority peers' disk full.
    let ch = cluster.async_put(b"k2", b"v2").unwrap();
    let resp = block_on_timeout(ch, Duration::from_secs(1)).unwrap();
    assert_eq!(disk_full_stores(&resp), vec![2, 3]);

    // Proposals with special `DiskFullOpt`s can be accepted even if all peers are
    // disk full.
    fail::cfg(get_fp(DiskUsage::AlmostFull, 1), "return").unwrap();
    let reqs = vec![new_put_cmd(b"k3", b"v3")];
    let put = new_request(1, epoch.clone(), reqs, false);
    let mut opts = RaftCmdExtraOpts::default();
    opts.disk_full_opt = DiskFullOpt::AllowedOnAlmostFull;
    let ch = cluster.async_request_with_opts(put, opts).unwrap();
    let resp = block_on_timeout(ch, Duration::from_secs(1)).unwrap();
    assert!(!resp.get_header().has_error());

    // Reset disk full status for peer 2 and 3. 2 follower reads must success
    // because the leader will continue to append entries to followers after the
    // new disk usages are reported.
    for i in 1..3 {
        fail::remove(get_fp(DiskUsage::AlmostFull, i + 1));
        ensure_disk_usage_is_reported!(&mut cluster, i + 1, i + 1, &region);
        must_get_equal(&cluster.get_engine(i + 1), b"k3", b"v3");
    }

    // To ensure followers have reported disk usages to the leader.
    for i in 1..3 {
        fail::cfg(get_fp(DiskUsage::AlreadyFull, i + 1), "return").unwrap();
        ensure_disk_usage_is_reported!(&mut cluster, i + 1, i + 1, &region);
    }

    // Proposals with special `DiskFullOpt`s will still be rejected if majority
    // peers are already disk full.
    let reqs = vec![new_put_cmd(b"k3", b"v3")];
    let put = new_request(1, epoch.clone(), reqs, false);
    let mut opts = RaftCmdExtraOpts::default();
    opts.disk_full_opt = DiskFullOpt::AllowedOnAlmostFull;
    let ch = cluster.async_request_with_opts(put, opts).unwrap();
    let resp = block_on_timeout(ch, Duration::from_secs(10)).unwrap();
    assert_eq!(disk_full_stores(&resp), vec![2, 3]);

    // Peer 2 disk usage changes from already full to almost full.
    fail::remove(get_fp(DiskUsage::AlreadyFull, 2));
    fail::cfg(get_fp(DiskUsage::AlmostFull, 2), "return").unwrap();
    ensure_disk_usage_is_reported!(&mut cluster, 2, 2, &region);

    // Configuration change should be allowed.
    cluster.pd_client.must_remove_peer(1, new_peer(2, 2));
    // Sleep for a while until the disk usage changes have been synced.
    thread::sleep(Duration::from_secs(1));

    // After the last configuration change is applied, the raft group will be like
    // `[(1, DiskUsage::AlmostFull), (3, DiskUsage::AlreadyFull)]`. So no more
    // proposals should be allowed.
    let reqs = vec![new_put_cmd(b"k4", b"v4")];
    let put = new_request(1, epoch, reqs, false);
    let mut opts = RaftCmdExtraOpts::default();
    opts.disk_full_opt = DiskFullOpt::AllowedOnAlmostFull;
    let ch = cluster.async_request_with_opts(put, opts).unwrap();
    let resp = block_on_timeout(ch, Duration::from_secs(1)).unwrap();
    assert_eq!(disk_full_stores(&resp), vec![3]);

    for i in 0..3 {
        fail::remove(get_fp(DiskUsage::AlreadyFull, i + 1));
        fail::remove(get_fp(DiskUsage::AlmostFull, i + 1));
    }
}

#[test_case(test_raftstore::new_node_cluster)]
#[test_case(test_raftstore_v2::new_node_cluster)]
fn test_disk_full_followers_with_hibernate_regions() {
    let mut cluster = new_cluster(0, 2);
    // To ensure the thread has full store disk usage infomation.
    cluster.cfg.raft_store.store_batch_system.pool_size = 1;
    cluster.pd_client.disable_default_operator();
    let _ = cluster.run_conf_change();
    cluster.must_put(b"k1", b"v1");

    // Add a peer which is almost disk full should be allowed.
    fail::cfg(get_fp(DiskUsage::AlmostFull, 2), "return").unwrap();
    cluster.pd_client.must_add_peer(1, new_peer(2, 2));
    must_get_equal(&cluster.get_engine(2), b"k1", b"v1");

    let tick_dur = cluster.cfg.raft_store.raft_base_tick_interval.0;
    let election_timeout = cluster.cfg.raft_store.raft_election_timeout_ticks;

    thread::sleep(tick_dur * 2 * election_timeout as u32);
    fail::remove(get_fp(DiskUsage::AlmostFull, 2));
    thread::sleep(tick_dur * 2);

    // The leader should know peer 2's disk usage changes, because it's keeping to
    // tick.
    cluster.must_put(b"k2", b"v2");
    must_get_equal(&cluster.get_engine(2), b"k2", b"v2");
}

<<<<<<< HEAD
// #[test_case(test_raftstore_v2::new_server_cluster)]
// FIXME: #[test_case(test_raftstore_v2::new_server_cluster)]
// In v2 `must_try_merge` always return error. Also the last `must_merge`
// sometimes cannot get an updated min_matched.
#[test_case(test_raftstore::new_server_cluster)]
=======
// check the region new leader is elected.
fn assert_region_merged<T: Simulator>(
    cluster: &mut Cluster<T>,
    left_region_key: &[u8],
    right_region_key: &[u8],
) {
    let timer = Instant::now();
    loop {
        if timer.saturating_elapsed() > Duration::from_secs(5) {
            panic!("region merge failed");
        }
        let region_left = cluster.get_region(left_region_key);
        let region_right = cluster.get_region(right_region_key);
        if region_left.get_id() != region_right.get_id() {
            sleep_ms(10);
            continue;
        } else {
            break;
        }
    }
}

#[test]
>>>>>>> 312e0fb7
fn test_merge_on_majority_disk_full() {
    let mut cluster = new_cluster(0, 3);
    // To ensure the thread has full store disk usage infomation.
    cluster.cfg.raft_store.store_batch_system.pool_size = 1;
    cluster.pd_client.disable_default_operator();
    cluster.run();

    cluster.must_put(b"k1", b"v1");
    cluster.must_put(b"k3", b"v3");

    let region = cluster.get_region(b"k1");
    cluster.must_split(&region, b"k2");
    let region1 = cluster.get_region(b"k1");
    let region2 = cluster.get_region(b"k3");
    let peer_1_1 = region1
        .get_peers()
        .iter()
        .find(|x| x.get_store_id() == 1)
        .cloned()
        .unwrap();
    let peer_2_2 = region2
        .get_peers()
        .iter()
        .find(|x| x.get_store_id() == 2)
        .cloned()
        .unwrap();

    cluster.must_transfer_leader(region1.get_id(), peer_1_1);
    cluster.must_transfer_leader(region2.get_id(), peer_2_2);
    // To ensure followers have reported disk usages to the leader.
    for i in 1..3 {
        fail::cfg(get_fp(DiskUsage::AlmostFull, i), "return").unwrap();
    }
    for peer in region1.get_peers().iter() {
        ensure_disk_usage_is_reported!(&mut cluster, peer.get_id(), peer.get_store_id(), &region1);
    }

    for peer in region2.get_peers().iter() {
        ensure_disk_usage_is_reported!(&mut cluster, peer.get_id(), peer.get_store_id(), &region2);
    }
    cluster.must_try_merge(region1.get_id(), region2.get_id());

    // check the region new leader is elected.
    let assert_region_merged = |left_region_key: &[u8], right_region_key: &[u8]| {
        let timer = Instant::now();
        loop {
            if timer.saturating_elapsed() > Duration::from_secs(5) {
                panic!("region merge failed");
            }
            let region_left = cluster.get_region(left_region_key);
            let region_right = cluster.get_region(right_region_key);
            if region_left.get_id() != region_right.get_id() {
                sleep_ms(10);
                continue;
            } else {
                break;
            }
        }
    };
    assert_region_merged(b"k1", b"k3");

    for i in 1..3 {
        fail::remove(get_fp(DiskUsage::AlmostFull, i));
    }
}

#[test_case(test_raftstore::new_server_cluster)]
#[test_case(test_raftstore_v2::new_server_cluster)]
fn test_almost_and_already_full_behavior() {
    let mut cluster = new_cluster(0, 5);
    // To ensure the thread has full store disk usage infomation.
    cluster.cfg.raft_store.store_batch_system.pool_size = 1;
    cluster.pd_client.disable_default_operator();
    cluster.run();

    cluster.must_put(b"k1", b"v1");
    let region = cluster.get_region(b"k1");
    cluster.must_transfer_leader(region.get_id(), new_peer(1, 1));
    // To ensure followers have reported disk usages to the leader.
    for i in [2u64, 3] {
        fail::cfg(get_fp(DiskUsage::AlmostFull, i), "return").unwrap();
    }
    for i in [4u64, 5] {
        fail::cfg(get_fp(DiskUsage::AlreadyFull, i), "return").unwrap();
    }
    for i in 1..5 {
        ensure_disk_usage_is_reported!(&mut cluster, i + 1, i + 1, &region);
    }

    let lead_client = PeerClient::new(&cluster, 1, new_peer(1, 1));
    let prewrite_ts = get_tso(&cluster.pd_client);
    let res = lead_client.try_kv_prewrite(
        vec![new_mutation(Op::Put, b"k2", b"v2")],
        b"k2".to_vec(),
        prewrite_ts,
        DiskFullOpt::AllowedOnAlmostFull,
    );
    assert!(!res.get_region_error().has_disk_full());
    lead_client.must_kv_commit(
        vec![b"k2".to_vec()],
        prewrite_ts,
        get_tso(&cluster.pd_client),
    );

    let index_1 = cluster.raft_local_state(1, 1).last_index;
    let index_2 = cluster.raft_local_state(1, 2).last_index;
    let index_3 = cluster.raft_local_state(1, 3).last_index;
    let index_4 = cluster.raft_local_state(1, 4).last_index;
    let index_5 = cluster.raft_local_state(1, 5).last_index;
    assert!(
        index_1 >= index_2
            && index_1 >= index_3
            && index_2 > index_4
            && index_2 > index_5
            && index_3 > index_4
            && index_3 > index_5
    );

    for i in [2u64, 3] {
        fail::remove(get_fp(DiskUsage::AlmostFull, i));
    }
    for i in [4u64, 5] {
        fail::remove(get_fp(DiskUsage::AlreadyFull, i));
    }
}

#[test_case(test_raftstore::new_server_cluster)]
#[test_case(test_raftstore_v2::new_server_cluster)]
fn test_down_node_when_disk_full() {
    let mut cluster = new_cluster(0, 5);
    // To ensure the thread has full store disk usage infomation.
    cluster.cfg.raft_store.store_batch_system.pool_size = 1;
    cluster.cfg.raft_store.max_peer_down_duration = ReadableDuration::secs(1);
    cluster.pd_client.disable_default_operator();
    cluster.run();

    cluster.must_transfer_leader(1, new_peer(1, 1));
    cluster.must_put(b"k1", b"v1");
    let region = cluster.get_region(b"k1");
    for i in 3..6 {
        fail::cfg(get_fp(DiskUsage::AlmostFull, i), "return").unwrap();
        ensure_disk_usage_is_reported!(&mut cluster, i, i, &region);
    }

    let lead_client = PeerClient::new(&cluster, 1, new_peer(1, 1));
    let prewrite_ts = get_tso(&cluster.pd_client);
    let res = lead_client.try_kv_prewrite(
        vec![new_mutation(Op::Put, b"k2", b"v2")],
        b"k2".to_vec(),
        prewrite_ts,
        DiskFullOpt::AllowedOnAlmostFull,
    );
    assert!(!res.get_region_error().has_disk_full());
    lead_client.must_kv_commit(
        vec![b"k2".to_vec()],
        prewrite_ts,
        get_tso(&cluster.pd_client),
    );

    cluster.stop_node(2);

    let wait_down_peers_reported = |total_down_count: u64, target_report_peer: u64| {
        let mut peers = cluster.get_down_peers();
        let timer = Instant::now();
        loop {
            if timer.saturating_elapsed() > Duration::from_secs(5) {
                panic!("Leader cannot change when the only disk full node is leader");
            }

            if peers.len() == total_down_count as usize && peers.contains_key(&target_report_peer) {
                return;
            }
            sleep_ms(10);
            peers = cluster.get_down_peers();
        }
    };
    wait_down_peers_reported(1u64, 2u64);

    let prewrite_ts = get_tso(&cluster.pd_client);
    let res = lead_client.try_kv_prewrite(
        vec![new_mutation(Op::Put, b"k3", b"v3")],
        b"k3".to_vec(),
        prewrite_ts,
        DiskFullOpt::AllowedOnAlmostFull,
    );
    assert!(!res.get_region_error().has_disk_full());
    lead_client.must_kv_commit(
        vec![b"k3".to_vec()],
        prewrite_ts,
        get_tso(&cluster.pd_client),
    );

    for i in 3..6 {
        fail::remove(get_fp(DiskUsage::AlmostFull, i));
    }
}<|MERGE_RESOLUTION|>--- conflicted
+++ resolved
@@ -34,7 +34,6 @@
 }
 
 // check the region new leader is elected.
-<<<<<<< HEAD
 macro_rules! assert_region_leader_changed {
     ($cluster:expr, $region_id:expr, $original_leader:expr) => {{
         let timer = Instant::now();
@@ -53,17 +52,6 @@
             } else {
                 break;
             }
-=======
-fn assert_region_leader_changed<T: Simulator>(
-    cluster: &mut Cluster<T>,
-    region_id: u64,
-    original_leader: u64,
-) {
-    let timer = Instant::now();
-    loop {
-        if timer.saturating_elapsed() > Duration::from_secs(5) {
-            panic!("Leader cannot change when the only disk full node is leader");
->>>>>>> 312e0fb7
         }
     }};
 }
@@ -124,16 +112,9 @@
         cluster.pd_client.must_remove_peer(1, new_peer(3, 3));
         must_get_none(&cluster.get_engine(3), b"k1");
 
-<<<<<<< HEAD
         // Test add peer should be allowed. It must be a higher peer-id in v2.
         cluster.pd_client.must_add_peer(1, new_peer(3, 4));
         must_get_equal(&cluster.get_engine(3), b"k1", b"v1");
-=======
-    assert_region_leader_changed(&mut cluster, 1, 1);
-    fail::remove(get_fp(usage, 1));
-    cluster.must_transfer_leader(1, new_peer(1, 1));
-    fail::cfg(get_fp(usage, 1), "return").unwrap();
->>>>>>> 312e0fb7
 
         fail::remove(get_fp(usage, 1));
     }
@@ -143,7 +124,6 @@
 #[test_case(test_raftstore_v2::new_node_cluster)]
 fn test_disk_full_follower_behaviors() {
     for usage in [DiskUsage::AlmostFull, DiskUsage::AlreadyFull] {
-        // test_disk_full_func(usage);
         let mut cluster = new_cluster(0, 3);
         cluster.pd_client.disable_default_operator();
         cluster.run();
@@ -213,11 +193,7 @@
         DiskFullOpt::NotAllowedOnFull,
     );
     assert!(res.get_region_error().has_disk_full());
-<<<<<<< HEAD
     assert_region_leader_changed!(&cluster, 1, 1);
-=======
-    assert_region_leader_changed(&mut cluster, 1, 1);
->>>>>>> 312e0fb7
 
     fail::remove(get_fp(usage, 1));
     cluster.must_transfer_leader(1, new_peer(1, 1));
@@ -408,37 +384,11 @@
     must_get_equal(&cluster.get_engine(2), b"k2", b"v2");
 }
 
-<<<<<<< HEAD
 // #[test_case(test_raftstore_v2::new_server_cluster)]
 // FIXME: #[test_case(test_raftstore_v2::new_server_cluster)]
 // In v2 `must_try_merge` always return error. Also the last `must_merge`
 // sometimes cannot get an updated min_matched.
 #[test_case(test_raftstore::new_server_cluster)]
-=======
-// check the region new leader is elected.
-fn assert_region_merged<T: Simulator>(
-    cluster: &mut Cluster<T>,
-    left_region_key: &[u8],
-    right_region_key: &[u8],
-) {
-    let timer = Instant::now();
-    loop {
-        if timer.saturating_elapsed() > Duration::from_secs(5) {
-            panic!("region merge failed");
-        }
-        let region_left = cluster.get_region(left_region_key);
-        let region_right = cluster.get_region(right_region_key);
-        if region_left.get_id() != region_right.get_id() {
-            sleep_ms(10);
-            continue;
-        } else {
-            break;
-        }
-    }
-}
-
-#[test]
->>>>>>> 312e0fb7
 fn test_merge_on_majority_disk_full() {
     let mut cluster = new_cluster(0, 3);
     // To ensure the thread has full store disk usage infomation.
